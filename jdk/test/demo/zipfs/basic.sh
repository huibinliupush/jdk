--- conflicted
+++ resolved
@@ -21,12 +21,8 @@
 # questions.
 #
 # @test
-<<<<<<< HEAD
 # @bug 6990846 7009092 7009085
-=======
-# @bug 6990846
 # @ignore Until zipfs updated (7015391)
->>>>>>> 2f37110e
 # @summary Test ZipFileSystem demo
 # @build Basic PathOps ZipFSTester
 # @run shell basic.sh
