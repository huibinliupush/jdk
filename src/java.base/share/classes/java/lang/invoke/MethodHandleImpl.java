/*
 * Copyright (c) 2008, 2021, Oracle and/or its affiliates. All rights reserved.
 * DO NOT ALTER OR REMOVE COPYRIGHT NOTICES OR THIS FILE HEADER.
 *
 * This code is free software; you can redistribute it and/or modify it
 * under the terms of the GNU General Public License version 2 only, as
 * published by the Free Software Foundation.  Oracle designates this
 * particular file as subject to the "Classpath" exception as provided
 * by Oracle in the LICENSE file that accompanied this code.
 *
 * This code is distributed in the hope that it will be useful, but WITHOUT
 * ANY WARRANTY; without even the implied warranty of MERCHANTABILITY or
 * FITNESS FOR A PARTICULAR PURPOSE.  See the GNU General Public License
 * version 2 for more details (a copy is included in the LICENSE file that
 * accompanied this code).
 *
 * You should have received a copy of the GNU General Public License version
 * 2 along with this work; if not, write to the Free Software Foundation,
 * Inc., 51 Franklin St, Fifth Floor, Boston, MA 02110-1301 USA.
 *
 * Please contact Oracle, 500 Oracle Parkway, Redwood Shores, CA 94065 USA
 * or visit www.oracle.com if you need additional information or have any
 * questions.
 */

package java.lang.invoke;

import jdk.internal.access.JavaLangInvokeAccess;
import jdk.internal.access.SharedSecrets;
import jdk.internal.invoke.NativeEntryPoint;
import jdk.internal.org.objectweb.asm.ClassWriter;
import jdk.internal.org.objectweb.asm.MethodVisitor;
import jdk.internal.reflect.CallerSensitive;
import jdk.internal.reflect.Reflection;
import jdk.internal.vm.annotation.ForceInline;
import jdk.internal.vm.annotation.Hidden;
import jdk.internal.vm.annotation.Stable;
import sun.invoke.empty.Empty;
import sun.invoke.util.ValueConversions;
import sun.invoke.util.VerifyType;
import sun.invoke.util.Wrapper;

import java.lang.invoke.MethodHandles.Lookup;
import java.lang.reflect.Array;
import java.lang.reflect.Constructor;
import java.lang.reflect.Field;
import java.nio.ByteOrder;
import java.util.Arrays;
import java.util.Collections;
import java.util.HashMap;
import java.util.Iterator;
import java.util.List;
import java.util.Map;
import java.util.Objects;
import java.util.Set;
import java.util.concurrent.ConcurrentHashMap;
import java.util.function.Function;
import java.util.stream.Stream;

import static java.lang.invoke.LambdaForm.*;
import static java.lang.invoke.MethodHandleStatics.*;
import static java.lang.invoke.MethodHandles.Lookup.IMPL_LOOKUP;
import static java.lang.invoke.MethodHandles.Lookup.ClassOption.NESTMATE;
import static jdk.internal.org.objectweb.asm.Opcodes.*;

/**
 * Trusted implementation code for MethodHandle.
 * @author jrose
 */
/*non-public*/
abstract class MethodHandleImpl {

    /// Factory methods to create method handles:

    static MethodHandle makeArrayElementAccessor(Class<?> arrayClass, ArrayAccess access) {
        if (arrayClass == Object[].class) {
            return ArrayAccess.objectAccessor(access);
        }
        if (!arrayClass.isArray())
            throw newIllegalArgumentException("not an array: "+arrayClass);
        MethodHandle[] cache = ArrayAccessor.TYPED_ACCESSORS.get(arrayClass);
        int cacheIndex = ArrayAccess.cacheIndex(access);
        MethodHandle mh = cache[cacheIndex];
        if (mh != null)  return mh;
        mh = ArrayAccessor.getAccessor(arrayClass, access);
        MethodType correctType = ArrayAccessor.correctType(arrayClass, access);
        if (mh.type() != correctType) {
            assert(mh.type().parameterType(0) == Object[].class);
            /* if access == SET */ assert(access != ArrayAccess.SET || mh.type().parameterType(2) == Object.class);
            /* if access == GET */ assert(access != ArrayAccess.GET ||
                    (mh.type().returnType() == Object.class &&
                     correctType.parameterType(0).getComponentType() == correctType.returnType()));
            // safe to view non-strictly, because element type follows from array type
            mh = mh.viewAsType(correctType, false);
        }
        mh = makeIntrinsic(mh, ArrayAccess.intrinsic(access));
        // Atomically update accessor cache.
        synchronized(cache) {
            if (cache[cacheIndex] == null) {
                cache[cacheIndex] = mh;
            } else {
                // Throw away newly constructed accessor and use cached version.
                mh = cache[cacheIndex];
            }
        }
        return mh;
    }

    enum ArrayAccess {
        GET, SET, LENGTH;

        // As ArrayAccess and ArrayAccessor have a circular dependency, the ArrayAccess properties cannot be stored in
        // final fields.

        static String opName(ArrayAccess a) {
            return switch (a) {
                case GET    -> "getElement";
                case SET    -> "setElement";
                case LENGTH -> "length";
                default -> throw unmatchedArrayAccess(a);
            };
        }

        static MethodHandle objectAccessor(ArrayAccess a) {
            return switch (a) {
                case GET    -> ArrayAccessor.OBJECT_ARRAY_GETTER;
                case SET    -> ArrayAccessor.OBJECT_ARRAY_SETTER;
                case LENGTH -> ArrayAccessor.OBJECT_ARRAY_LENGTH;
                default -> throw unmatchedArrayAccess(a);
            };
        }

        static int cacheIndex(ArrayAccess a) {
            return switch (a) {
                case GET    -> ArrayAccessor.GETTER_INDEX;
                case SET    -> ArrayAccessor.SETTER_INDEX;
                case LENGTH -> ArrayAccessor.LENGTH_INDEX;
                default -> throw unmatchedArrayAccess(a);
            };
        }

        static Intrinsic intrinsic(ArrayAccess a) {
            return switch (a) {
                case GET    -> Intrinsic.ARRAY_LOAD;
                case SET    -> Intrinsic.ARRAY_STORE;
                case LENGTH -> Intrinsic.ARRAY_LENGTH;
                default -> throw unmatchedArrayAccess(a);
            };
        }
    }

    static InternalError unmatchedArrayAccess(ArrayAccess a) {
        return newInternalError("should not reach here (unmatched ArrayAccess: " + a + ")");
    }

    static final class ArrayAccessor {
        /// Support for array element and length access
        static final int GETTER_INDEX = 0, SETTER_INDEX = 1, LENGTH_INDEX = 2, INDEX_LIMIT = 3;
        static final ClassValue<MethodHandle[]> TYPED_ACCESSORS
                = new ClassValue<MethodHandle[]>() {
                    @Override
                    protected MethodHandle[] computeValue(Class<?> type) {
                        return new MethodHandle[INDEX_LIMIT];
                    }
                };
        static final MethodHandle OBJECT_ARRAY_GETTER, OBJECT_ARRAY_SETTER, OBJECT_ARRAY_LENGTH;
        static {
            MethodHandle[] cache = TYPED_ACCESSORS.get(Object[].class);
            cache[GETTER_INDEX] = OBJECT_ARRAY_GETTER = makeIntrinsic(getAccessor(Object[].class, ArrayAccess.GET),    Intrinsic.ARRAY_LOAD);
            cache[SETTER_INDEX] = OBJECT_ARRAY_SETTER = makeIntrinsic(getAccessor(Object[].class, ArrayAccess.SET),    Intrinsic.ARRAY_STORE);
            cache[LENGTH_INDEX] = OBJECT_ARRAY_LENGTH = makeIntrinsic(getAccessor(Object[].class, ArrayAccess.LENGTH), Intrinsic.ARRAY_LENGTH);

            assert(InvokerBytecodeGenerator.isStaticallyInvocable(ArrayAccessor.OBJECT_ARRAY_GETTER.internalMemberName()));
            assert(InvokerBytecodeGenerator.isStaticallyInvocable(ArrayAccessor.OBJECT_ARRAY_SETTER.internalMemberName()));
            assert(InvokerBytecodeGenerator.isStaticallyInvocable(ArrayAccessor.OBJECT_ARRAY_LENGTH.internalMemberName()));
        }

        static int     getElementI(int[]     a, int i)            { return              a[i]; }
        static long    getElementJ(long[]    a, int i)            { return              a[i]; }
        static float   getElementF(float[]   a, int i)            { return              a[i]; }
        static double  getElementD(double[]  a, int i)            { return              a[i]; }
        static boolean getElementZ(boolean[] a, int i)            { return              a[i]; }
        static byte    getElementB(byte[]    a, int i)            { return              a[i]; }
        static short   getElementS(short[]   a, int i)            { return              a[i]; }
        static char    getElementC(char[]    a, int i)            { return              a[i]; }
        static Object  getElementL(Object[]  a, int i)            { return              a[i]; }

        static void    setElementI(int[]     a, int i, int     x) {              a[i] = x; }
        static void    setElementJ(long[]    a, int i, long    x) {              a[i] = x; }
        static void    setElementF(float[]   a, int i, float   x) {              a[i] = x; }
        static void    setElementD(double[]  a, int i, double  x) {              a[i] = x; }
        static void    setElementZ(boolean[] a, int i, boolean x) {              a[i] = x; }
        static void    setElementB(byte[]    a, int i, byte    x) {              a[i] = x; }
        static void    setElementS(short[]   a, int i, short   x) {              a[i] = x; }
        static void    setElementC(char[]    a, int i, char    x) {              a[i] = x; }
        static void    setElementL(Object[]  a, int i, Object  x) {              a[i] = x; }

        static int     lengthI(int[]     a)                       { return a.length; }
        static int     lengthJ(long[]    a)                       { return a.length; }
        static int     lengthF(float[]   a)                       { return a.length; }
        static int     lengthD(double[]  a)                       { return a.length; }
        static int     lengthZ(boolean[] a)                       { return a.length; }
        static int     lengthB(byte[]    a)                       { return a.length; }
        static int     lengthS(short[]   a)                       { return a.length; }
        static int     lengthC(char[]    a)                       { return a.length; }
        static int     lengthL(Object[]  a)                       { return a.length; }

        static String name(Class<?> arrayClass, ArrayAccess access) {
            Class<?> elemClass = arrayClass.getComponentType();
            if (elemClass == null)  throw newIllegalArgumentException("not an array", arrayClass);
            return ArrayAccess.opName(access) + Wrapper.basicTypeChar(elemClass);
        }
        static MethodType type(Class<?> arrayClass, ArrayAccess access) {
            Class<?> elemClass = arrayClass.getComponentType();
            Class<?> arrayArgClass = arrayClass;
            if (!elemClass.isPrimitive()) {
                arrayArgClass = Object[].class;
                elemClass = Object.class;
            }
            return switch (access) {
                case GET    -> MethodType.methodType(elemClass, arrayArgClass, int.class);
                case SET    -> MethodType.methodType(void.class, arrayArgClass, int.class, elemClass);
                case LENGTH -> MethodType.methodType(int.class, arrayArgClass);
                default -> throw unmatchedArrayAccess(access);
            };
        }
        static MethodType correctType(Class<?> arrayClass, ArrayAccess access) {
            Class<?> elemClass = arrayClass.getComponentType();
            return switch (access) {
                case GET    -> MethodType.methodType(elemClass, arrayClass, int.class);
                case SET    -> MethodType.methodType(void.class, arrayClass, int.class, elemClass);
                case LENGTH -> MethodType.methodType(int.class, arrayClass);
                default -> throw unmatchedArrayAccess(access);
            };
        }
        static MethodHandle getAccessor(Class<?> arrayClass, ArrayAccess access) {
            String     name = name(arrayClass, access);
            MethodType type = type(arrayClass, access);
            try {
                return IMPL_LOOKUP.findStatic(ArrayAccessor.class, name, type);
            } catch (ReflectiveOperationException ex) {
                throw uncaughtException(ex);
            }
        }
    }

    /**
     * Create a JVM-level adapter method handle to conform the given method
     * handle to the similar newType, using only pairwise argument conversions.
     * For each argument, convert incoming argument to the exact type needed.
     * The argument conversions allowed are casting, boxing and unboxing,
     * integral widening or narrowing, and floating point widening or narrowing.
     * @param srcType required call type
     * @param target original method handle
     * @param strict if true, only asType conversions are allowed; if false, explicitCastArguments conversions allowed
     * @param monobox if true, unboxing conversions are assumed to be exactly typed (Integer to int only, not long or double)
     * @return an adapter to the original handle with the desired new type,
     *          or the original target if the types are already identical
     *          or null if the adaptation cannot be made
     */
    static MethodHandle makePairwiseConvert(MethodHandle target, MethodType srcType,
                                            boolean strict, boolean monobox) {
        MethodType dstType = target.type();
        if (srcType == dstType)
            return target;
        return makePairwiseConvertByEditor(target, srcType, strict, monobox);
    }

    private static int countNonNull(Object[] array) {
        int count = 0;
        if (array != null) {
            for (Object x : array) {
                if (x != null) ++count;
            }
        }
        return count;
    }

    static MethodHandle makePairwiseConvertByEditor(MethodHandle target, MethodType srcType,
                                                    boolean strict, boolean monobox) {
        // In method types arguments start at index 0, while the LF
        // editor have the MH receiver at position 0 - adjust appropriately.
        final int MH_RECEIVER_OFFSET = 1;
        Object[] convSpecs = computeValueConversions(srcType, target.type(), strict, monobox);
        int convCount = countNonNull(convSpecs);
        if (convCount == 0)
            return target.viewAsType(srcType, strict);
        MethodType basicSrcType = srcType.basicType();
        MethodType midType = target.type().basicType();
        BoundMethodHandle mh = target.rebind();

        // Match each unique conversion to the positions at which it is to be applied
        var convSpecMap = new HashMap<Object, int[]>(((4 * convCount) / 3) + 1);
        for (int i = 0; i < convSpecs.length - MH_RECEIVER_OFFSET; i++) {
            Object convSpec = convSpecs[i];
            if (convSpec == null) continue;
            int[] positions = convSpecMap.get(convSpec);
            if (positions == null) {
                positions = new int[] { i + MH_RECEIVER_OFFSET };
            } else {
                positions = Arrays.copyOf(positions, positions.length + 1);
                positions[positions.length - 1] = i + MH_RECEIVER_OFFSET;
            }
            convSpecMap.put(convSpec, positions);
        }
        for (var entry : convSpecMap.entrySet()) {
            Object convSpec = entry.getKey();

            MethodHandle fn;
            if (convSpec instanceof Class) {
                fn = getConstantHandle(MH_cast).bindTo(convSpec);
            } else {
                fn = (MethodHandle) convSpec;
            }
            int[] positions = entry.getValue();
            Class<?> newType = basicSrcType.parameterType(positions[0] - MH_RECEIVER_OFFSET);
            BasicType newBasicType = BasicType.basicType(newType);
            convCount -= positions.length;
            if (convCount == 0) {
                midType = srcType;
            } else {
                Class<?>[] ptypes = midType.ptypes().clone();
                for (int pos : positions) {
                    ptypes[pos - 1] = newType;
                }
                midType = MethodType.makeImpl(midType.rtype(), ptypes, true);
            }
            LambdaForm form2;
            if (positions.length > 1) {
                form2 = mh.editor().filterRepeatedArgumentForm(newBasicType, positions);
            } else {
                form2 = mh.editor().filterArgumentForm(positions[0], newBasicType);
            }
            mh = mh.copyWithExtendL(midType, form2, fn);
        }
        Object convSpec = convSpecs[convSpecs.length - 1];
        if (convSpec != null) {
            MethodHandle fn;
            if (convSpec instanceof Class) {
                if (convSpec == void.class)
                    fn = null;
                else
                    fn = getConstantHandle(MH_cast).bindTo(convSpec);
            } else {
                fn = (MethodHandle) convSpec;
            }
            Class<?> newType = basicSrcType.returnType();
            assert(--convCount == 0);
            midType = srcType;
            if (fn != null) {
                mh = mh.rebind();  // rebind if too complex
                LambdaForm form2 = mh.editor().filterReturnForm(BasicType.basicType(newType), false);
                mh = mh.copyWithExtendL(midType, form2, fn);
            } else {
                LambdaForm form2 = mh.editor().filterReturnForm(BasicType.basicType(newType), true);
                mh = mh.copyWith(midType, form2);
            }
        }
        assert(convCount == 0);
        assert(mh.type().equals(srcType));
        return mh;
    }

    static Object[] computeValueConversions(MethodType srcType, MethodType dstType,
                                            boolean strict, boolean monobox) {
        final int INARG_COUNT = srcType.parameterCount();
        Object[] convSpecs = null;
        for (int i = 0; i <= INARG_COUNT; i++) {
            boolean isRet = (i == INARG_COUNT);
            Class<?> src = isRet ? dstType.returnType() : srcType.parameterType(i);
            Class<?> dst = isRet ? srcType.returnType() : dstType.parameterType(i);
            if (!VerifyType.isNullConversion(src, dst, /*keepInterfaces=*/ strict)) {
                if (convSpecs == null) {
                    convSpecs = new Object[INARG_COUNT + 1];
                }
                convSpecs[i] = valueConversion(src, dst, strict, monobox);
            }
        }
        return convSpecs;
    }
    static MethodHandle makePairwiseConvert(MethodHandle target, MethodType srcType,
                                            boolean strict) {
        return makePairwiseConvert(target, srcType, strict, /*monobox=*/ false);
    }

    /**
     * Find a conversion function from the given source to the given destination.
     * This conversion function will be used as a LF NamedFunction.
     * Return a Class object if a simple cast is needed.
     * Return void.class if void is involved.
     */
    static Object valueConversion(Class<?> src, Class<?> dst, boolean strict, boolean monobox) {
        assert(!VerifyType.isNullConversion(src, dst, /*keepInterfaces=*/ strict));  // caller responsibility
        if (dst == void.class)
            return dst;
        MethodHandle fn;
        if (src.isPrimitive()) {
            if (src == void.class) {
                return void.class;  // caller must recognize this specially
            } else if (dst.isPrimitive()) {
                // Examples: int->byte, byte->int, boolean->int (!strict)
                fn = ValueConversions.convertPrimitive(src, dst);
            } else {
                // Examples: int->Integer, boolean->Object, float->Number
                Wrapper wsrc = Wrapper.forPrimitiveType(src);
                fn = ValueConversions.boxExact(wsrc);
                assert(fn.type().parameterType(0) == wsrc.primitiveType());
                assert(fn.type().returnType() == wsrc.wrapperType());
                if (!VerifyType.isNullConversion(wsrc.wrapperType(), dst, strict)) {
                    // Corner case, such as int->Long, which will probably fail.
                    MethodType mt = MethodType.methodType(dst, src);
                    if (strict)
                        fn = fn.asType(mt);
                    else
                        fn = MethodHandleImpl.makePairwiseConvert(fn, mt, /*strict=*/ false);
                }
            }
        } else if (dst.isPrimitive()) {
            Wrapper wdst = Wrapper.forPrimitiveType(dst);
            if (monobox || src == wdst.wrapperType()) {
                // Use a strongly-typed unboxer, if possible.
                fn = ValueConversions.unboxExact(wdst, strict);
            } else {
                // Examples:  Object->int, Number->int, Comparable->int, Byte->int
                // must include additional conversions
                // src must be examined at runtime, to detect Byte, Character, etc.
                fn = (strict
                        ? ValueConversions.unboxWiden(wdst)
                        : ValueConversions.unboxCast(wdst));
            }
        } else {
            // Simple reference conversion.
            // Note:  Do not check for a class hierarchy relation
            // between src and dst.  In all cases a 'null' argument
            // will pass the cast conversion.
            return dst;
        }
        assert(fn.type().parameterCount() <= 1) : "pc"+Arrays.asList(src.getSimpleName(), dst.getSimpleName(), fn);
        return fn;
    }

    static MethodHandle makeVarargsCollector(MethodHandle target, Class<?> arrayType) {
        MethodType type = target.type();
        int last = type.parameterCount() - 1;
        if (type.parameterType(last) != arrayType)
            target = target.asType(type.changeParameterType(last, arrayType));
        target = target.asFixedArity();  // make sure this attribute is turned off
        return new AsVarargsCollector(target, arrayType);
    }

    private static final class AsVarargsCollector extends DelegatingMethodHandle {
        private final MethodHandle target;
        private final Class<?> arrayType;
        private @Stable MethodHandle asCollectorCache;

        AsVarargsCollector(MethodHandle target, Class<?> arrayType) {
            this(target.type(), target, arrayType);
        }
        AsVarargsCollector(MethodType type, MethodHandle target, Class<?> arrayType) {
            super(type, target);
            this.target = target;
            this.arrayType = arrayType;
        }

        @Override
        public boolean isVarargsCollector() {
            return true;
        }

        @Override
        protected MethodHandle getTarget() {
            return target;
        }

        @Override
        public MethodHandle asFixedArity() {
            return target;
        }

        @Override
        MethodHandle setVarargs(MemberName member) {
            if (member.isVarargs())  return this;
            return asFixedArity();
        }

        @Override
        public MethodHandle withVarargs(boolean makeVarargs) {
            if (makeVarargs)  return this;
            return asFixedArity();
        }

        @Override
        public MethodHandle asTypeUncached(MethodType newType) {
            MethodType type = this.type();
            int collectArg = type.parameterCount() - 1;
            int newArity = newType.parameterCount();
            if (newArity == collectArg+1 &&
                type.parameterType(collectArg).isAssignableFrom(newType.parameterType(collectArg))) {
                // if arity and trailing parameter are compatible, do normal thing
                return asFixedArity().asType(newType);
            }
            // check cache
            MethodHandle acc = asCollectorCache;
            if (acc != null && acc.type().parameterCount() == newArity)
                return acc.asType(newType);
            // build and cache a collector
            int arrayLength = newArity - collectArg;
            MethodHandle collector;
            try {
                collector = asFixedArity().asCollector(arrayType, arrayLength);
                assert(collector.type().parameterCount() == newArity) : "newArity="+newArity+" but collector="+collector;
            } catch (IllegalArgumentException ex) {
                throw new WrongMethodTypeException("cannot build collector", ex);
            }
            asCollectorCache = collector;
            return collector.asType(newType);
        }

        @Override
        boolean viewAsTypeChecks(MethodType newType, boolean strict) {
            super.viewAsTypeChecks(newType, true);
            if (strict) return true;
            // extra assertion for non-strict checks:
            assert (type().lastParameterType().getComponentType()
                    .isAssignableFrom(
                            newType.lastParameterType().getComponentType()))
                    : Arrays.asList(this, newType);
            return true;
        }

        @Override
        public Object invokeWithArguments(Object... arguments) throws Throwable {
            MethodType type = this.type();
            int argc;
            final int MAX_SAFE = 127;  // 127 longs require 254 slots, which is safe to spread
            if (arguments == null
                    || (argc = arguments.length) <= MAX_SAFE
                    || argc < type.parameterCount()) {
                return super.invokeWithArguments(arguments);
            }

            // a jumbo invocation requires more explicit reboxing of the trailing arguments
            int uncollected = type.parameterCount() - 1;
            Class<?> elemType = arrayType.getComponentType();
            int collected = argc - uncollected;
            Object collArgs = (elemType == Object.class)
                ? new Object[collected] : Array.newInstance(elemType, collected);
            if (!elemType.isPrimitive()) {
                // simple cast:  just do some casting
                try {
                    System.arraycopy(arguments, uncollected, collArgs, 0, collected);
                } catch (ArrayStoreException ex) {
                    return super.invokeWithArguments(arguments);
                }
            } else {
                // corner case of flat array requires reflection (or specialized copy loop)
                MethodHandle arraySetter = MethodHandles.arrayElementSetter(arrayType);
                try {
                    for (int i = 0; i < collected; i++) {
                        arraySetter.invoke(collArgs, i, arguments[uncollected + i]);
                    }
                } catch (WrongMethodTypeException|ClassCastException ex) {
                    return super.invokeWithArguments(arguments);
                }
            }

            // chop the jumbo list down to size and call in non-varargs mode
            Object[] newArgs = new Object[uncollected + 1];
            System.arraycopy(arguments, 0, newArgs, 0, uncollected);
            newArgs[uncollected] = collArgs;
            return asFixedArity().invokeWithArguments(newArgs);
        }
    }

    static void checkSpreadArgument(Object av, int n) {
        if (av == null && n == 0) {
            return;
        } else if (av == null) {
            throw new NullPointerException("null array reference");
        } else if (av instanceof Object[]) {
            int len = ((Object[])av).length;
            if (len == n)  return;
        } else {
            int len = java.lang.reflect.Array.getLength(av);
            if (len == n)  return;
        }
        // fall through to error:
        throw newIllegalArgumentException("array is not of length "+n);
    }

    @Hidden
    static MethodHandle selectAlternative(boolean testResult, MethodHandle target, MethodHandle fallback) {
        if (testResult) {
            return target;
        } else {
            return fallback;
        }
    }

    // Intrinsified by C2. Counters are used during parsing to calculate branch frequencies.
    @Hidden
    @jdk.internal.vm.annotation.IntrinsicCandidate
    static boolean profileBoolean(boolean result, int[] counters) {
        // Profile is int[2] where [0] and [1] correspond to false and true occurrences respectively.
        int idx = result ? 1 : 0;
        try {
            counters[idx] = Math.addExact(counters[idx], 1);
        } catch (ArithmeticException e) {
            // Avoid continuous overflow by halving the problematic count.
            counters[idx] = counters[idx] / 2;
        }
        return result;
    }

    // Intrinsified by C2. Returns true if obj is a compile-time constant.
    @Hidden
    @jdk.internal.vm.annotation.IntrinsicCandidate
    static boolean isCompileConstant(Object obj) {
        return false;
    }

    static MethodHandle makeGuardWithTest(MethodHandle test,
                                   MethodHandle target,
                                   MethodHandle fallback) {
        MethodType type = target.type();
        assert(test.type().equals(type.changeReturnType(boolean.class)) && fallback.type().equals(type));
        MethodType basicType = type.basicType();
        LambdaForm form = makeGuardWithTestForm(basicType);
        BoundMethodHandle mh;
        try {
            if (PROFILE_GWT) {
                int[] counts = new int[2];
                mh = (BoundMethodHandle)
                        BoundMethodHandle.speciesData_LLLL().factory().invokeBasic(type, form,
                                (Object) test, (Object) profile(target), (Object) profile(fallback), counts);
            } else {
                mh = (BoundMethodHandle)
                        BoundMethodHandle.speciesData_LLL().factory().invokeBasic(type, form,
                                (Object) test, (Object) profile(target), (Object) profile(fallback));
            }
        } catch (Throwable ex) {
            throw uncaughtException(ex);
        }
        assert(mh.type() == type);
        return mh;
    }


    static MethodHandle profile(MethodHandle target) {
        if (DONT_INLINE_THRESHOLD >= 0) {
            return makeBlockInliningWrapper(target);
        } else {
            return target;
        }
    }

    /**
     * Block inlining during JIT-compilation of a target method handle if it hasn't been invoked enough times.
     * Corresponding LambdaForm has @DontInline when compiled into bytecode.
     */
    static MethodHandle makeBlockInliningWrapper(MethodHandle target) {
        LambdaForm lform;
        if (DONT_INLINE_THRESHOLD > 0) {
            lform = Makers.PRODUCE_BLOCK_INLINING_FORM.apply(target);
        } else {
            lform = Makers.PRODUCE_REINVOKER_FORM.apply(target);
        }
        return new CountingWrapper(target, lform,
                Makers.PRODUCE_BLOCK_INLINING_FORM, Makers.PRODUCE_REINVOKER_FORM,
                                   DONT_INLINE_THRESHOLD);
    }

    private static final class Makers {
        /** Constructs reinvoker lambda form which block inlining during JIT-compilation for a particular method handle */
        static final Function<MethodHandle, LambdaForm> PRODUCE_BLOCK_INLINING_FORM = new Function<MethodHandle, LambdaForm>() {
            @Override
            public LambdaForm apply(MethodHandle target) {
                return DelegatingMethodHandle.makeReinvokerForm(target,
                                   MethodTypeForm.LF_DELEGATE_BLOCK_INLINING, CountingWrapper.class, false,
                                   DelegatingMethodHandle.NF_getTarget, CountingWrapper.NF_maybeStopCounting);
            }
        };

        /** Constructs simple reinvoker lambda form for a particular method handle */
        static final Function<MethodHandle, LambdaForm> PRODUCE_REINVOKER_FORM = new Function<MethodHandle, LambdaForm>() {
            @Override
            public LambdaForm apply(MethodHandle target) {
                return DelegatingMethodHandle.makeReinvokerForm(target,
                        MethodTypeForm.LF_DELEGATE, DelegatingMethodHandle.class, DelegatingMethodHandle.NF_getTarget);
            }
        };

        /** Maker of type-polymorphic varargs */
        static final ClassValue<MethodHandle[]> TYPED_COLLECTORS = new ClassValue<MethodHandle[]>() {
            @Override
            protected MethodHandle[] computeValue(Class<?> type) {
                return new MethodHandle[MAX_JVM_ARITY + 1];
            }
        };
    }

    /**
     * Counting method handle. It has 2 states: counting and non-counting.
     * It is in counting state for the first n invocations and then transitions to non-counting state.
     * Behavior in counting and non-counting states is determined by lambda forms produced by
     * countingFormProducer & nonCountingFormProducer respectively.
     */
    static class CountingWrapper extends DelegatingMethodHandle {
        private final MethodHandle target;
        private int count;
        private Function<MethodHandle, LambdaForm> countingFormProducer;
        private Function<MethodHandle, LambdaForm> nonCountingFormProducer;
        private volatile boolean isCounting;

        private CountingWrapper(MethodHandle target, LambdaForm lform,
                                Function<MethodHandle, LambdaForm> countingFromProducer,
                                Function<MethodHandle, LambdaForm> nonCountingFormProducer,
                                int count) {
            super(target.type(), lform);
            this.target = target;
            this.count = count;
            this.countingFormProducer = countingFromProducer;
            this.nonCountingFormProducer = nonCountingFormProducer;
            this.isCounting = (count > 0);
        }

        @Hidden
        @Override
        protected MethodHandle getTarget() {
            return target;
        }

        @Override
        public MethodHandle asTypeUncached(MethodType newType) {
            MethodHandle newTarget = target.asType(newType);
            MethodHandle wrapper;
            if (isCounting) {
                LambdaForm lform;
                lform = countingFormProducer.apply(newTarget);
                wrapper = new CountingWrapper(newTarget, lform, countingFormProducer, nonCountingFormProducer, DONT_INLINE_THRESHOLD);
            } else {
                wrapper = newTarget; // no need for a counting wrapper anymore
            }
            return wrapper;
        }

        boolean countDown() {
            int c = count;
            target.maybeCustomize(); // customize if counting happens for too long
            if (c <= 1) {
                // Try to limit number of updates. MethodHandle.updateForm() doesn't guarantee LF update visibility.
                if (isCounting) {
                    isCounting = false;
                    return true;
                } else {
                    return false;
                }
            } else {
                count = c - 1;
                return false;
            }
        }

        @Hidden
        static void maybeStopCounting(Object o1) {
             final CountingWrapper wrapper = (CountingWrapper) o1;
             if (wrapper.countDown()) {
                 // Reached invocation threshold. Replace counting behavior with a non-counting one.
                 wrapper.updateForm(new Function<>() {
                     public LambdaForm apply(LambdaForm oldForm) {
                         LambdaForm lform = wrapper.nonCountingFormProducer.apply(wrapper.target);
                         lform.compileToBytecode(); // speed up warmup by avoiding LF interpretation again after transition
                         return lform;
                     }});
             }
        }

        static final NamedFunction NF_maybeStopCounting;
        static {
            Class<?> THIS_CLASS = CountingWrapper.class;
            try {
                NF_maybeStopCounting = new NamedFunction(THIS_CLASS.getDeclaredMethod("maybeStopCounting", Object.class));
            } catch (ReflectiveOperationException ex) {
                throw newInternalError(ex);
            }
        }
    }

    static LambdaForm makeGuardWithTestForm(MethodType basicType) {
        LambdaForm lform = basicType.form().cachedLambdaForm(MethodTypeForm.LF_GWT);
        if (lform != null)  return lform;
        final int THIS_MH      = 0;  // the BMH_LLL
        final int ARG_BASE     = 1;  // start of incoming arguments
        final int ARG_LIMIT    = ARG_BASE + basicType.parameterCount();
        int nameCursor = ARG_LIMIT;
        final int GET_TEST     = nameCursor++;
        final int GET_TARGET   = nameCursor++;
        final int GET_FALLBACK = nameCursor++;
        final int GET_COUNTERS = PROFILE_GWT ? nameCursor++ : -1;
        final int CALL_TEST    = nameCursor++;
        final int PROFILE      = (GET_COUNTERS != -1) ? nameCursor++ : -1;
        final int TEST         = nameCursor-1; // previous statement: either PROFILE or CALL_TEST
        final int SELECT_ALT   = nameCursor++;
        final int CALL_TARGET  = nameCursor++;
        assert(CALL_TARGET == SELECT_ALT+1);  // must be true to trigger IBG.emitSelectAlternative

        MethodType lambdaType = basicType.invokerType();
        Name[] names = arguments(nameCursor - ARG_LIMIT, lambdaType);

        BoundMethodHandle.SpeciesData data =
                (GET_COUNTERS != -1) ? BoundMethodHandle.speciesData_LLLL()
                                     : BoundMethodHandle.speciesData_LLL();
        names[THIS_MH] = names[THIS_MH].withConstraint(data);
        names[GET_TEST]     = new Name(data.getterFunction(0), names[THIS_MH]);
        names[GET_TARGET]   = new Name(data.getterFunction(1), names[THIS_MH]);
        names[GET_FALLBACK] = new Name(data.getterFunction(2), names[THIS_MH]);
        if (GET_COUNTERS != -1) {
            names[GET_COUNTERS] = new Name(data.getterFunction(3), names[THIS_MH]);
        }
        Object[] invokeArgs = Arrays.copyOfRange(names, 0, ARG_LIMIT, Object[].class);

        // call test
        MethodType testType = basicType.changeReturnType(boolean.class).basicType();
        invokeArgs[0] = names[GET_TEST];
        names[CALL_TEST] = new Name(testType, invokeArgs);

        // profile branch
        if (PROFILE != -1) {
            names[PROFILE] = new Name(getFunction(NF_profileBoolean), names[CALL_TEST], names[GET_COUNTERS]);
        }
        // call selectAlternative
        names[SELECT_ALT] = new Name(new NamedFunction(
                makeIntrinsic(getConstantHandle(MH_selectAlternative), Intrinsic.SELECT_ALTERNATIVE)),
                names[TEST], names[GET_TARGET], names[GET_FALLBACK]);

        // call target or fallback
        invokeArgs[0] = names[SELECT_ALT];
        names[CALL_TARGET] = new Name(basicType, invokeArgs);

        lform = new LambdaForm(lambdaType.parameterCount(), names, /*forceInline=*/true, Kind.GUARD);

        return basicType.form().setCachedLambdaForm(MethodTypeForm.LF_GWT, lform);
    }

    /**
     * The LambdaForm shape for catchException combinator is the following:
     * <blockquote><pre>{@code
     *  guardWithCatch=Lambda(a0:L,a1:L,a2:L)=>{
     *    t3:L=BoundMethodHandle$Species_LLLLL.argL0(a0:L);
     *    t4:L=BoundMethodHandle$Species_LLLLL.argL1(a0:L);
     *    t5:L=BoundMethodHandle$Species_LLLLL.argL2(a0:L);
     *    t6:L=BoundMethodHandle$Species_LLLLL.argL3(a0:L);
     *    t7:L=BoundMethodHandle$Species_LLLLL.argL4(a0:L);
     *    t8:L=MethodHandle.invokeBasic(t6:L,a1:L,a2:L);
     *    t9:L=MethodHandleImpl.guardWithCatch(t3:L,t4:L,t5:L,t8:L);
     *   t10:I=MethodHandle.invokeBasic(t7:L,t9:L);t10:I}
     * }</pre></blockquote>
     *
     * argL0 and argL2 are target and catcher method handles. argL1 is exception class.
     * argL3 and argL4 are auxiliary method handles: argL3 boxes arguments and wraps them into Object[]
     * (ValueConversions.array()) and argL4 unboxes result if necessary (ValueConversions.unbox()).
     *
     * Having t8 and t10 passed outside and not hardcoded into a lambda form allows to share lambda forms
     * among catchException combinators with the same basic type.
     */
    private static LambdaForm makeGuardWithCatchForm(MethodType basicType) {
        MethodType lambdaType = basicType.invokerType();

        LambdaForm lform = basicType.form().cachedLambdaForm(MethodTypeForm.LF_GWC);
        if (lform != null) {
            return lform;
        }
        final int THIS_MH      = 0;  // the BMH_LLLLL
        final int ARG_BASE     = 1;  // start of incoming arguments
        final int ARG_LIMIT    = ARG_BASE + basicType.parameterCount();

        int nameCursor = ARG_LIMIT;
        final int GET_TARGET       = nameCursor++;
        final int GET_CLASS        = nameCursor++;
        final int GET_CATCHER      = nameCursor++;
        final int GET_COLLECT_ARGS = nameCursor++;
        final int GET_UNBOX_RESULT = nameCursor++;
        final int BOXED_ARGS       = nameCursor++;
        final int TRY_CATCH        = nameCursor++;
        final int UNBOX_RESULT     = nameCursor++;

        Name[] names = arguments(nameCursor - ARG_LIMIT, lambdaType);

        BoundMethodHandle.SpeciesData data = BoundMethodHandle.speciesData_LLLLL();
        names[THIS_MH]          = names[THIS_MH].withConstraint(data);
        names[GET_TARGET]       = new Name(data.getterFunction(0), names[THIS_MH]);
        names[GET_CLASS]        = new Name(data.getterFunction(1), names[THIS_MH]);
        names[GET_CATCHER]      = new Name(data.getterFunction(2), names[THIS_MH]);
        names[GET_COLLECT_ARGS] = new Name(data.getterFunction(3), names[THIS_MH]);
        names[GET_UNBOX_RESULT] = new Name(data.getterFunction(4), names[THIS_MH]);

        // FIXME: rework argument boxing/result unboxing logic for LF interpretation

        // t_{i}:L=MethodHandle.invokeBasic(collectArgs:L,a1:L,...);
        MethodType collectArgsType = basicType.changeReturnType(Object.class);
        MethodHandle invokeBasic = MethodHandles.basicInvoker(collectArgsType);
        Object[] args = new Object[invokeBasic.type().parameterCount()];
        args[0] = names[GET_COLLECT_ARGS];
        System.arraycopy(names, ARG_BASE, args, 1, ARG_LIMIT-ARG_BASE);
        names[BOXED_ARGS] = new Name(new NamedFunction(makeIntrinsic(invokeBasic, Intrinsic.GUARD_WITH_CATCH)), args);

        // t_{i+1}:L=MethodHandleImpl.guardWithCatch(target:L,exType:L,catcher:L,t_{i}:L);
        Object[] gwcArgs = new Object[] {names[GET_TARGET], names[GET_CLASS], names[GET_CATCHER], names[BOXED_ARGS]};
        names[TRY_CATCH] = new Name(getFunction(NF_guardWithCatch), gwcArgs);

        // t_{i+2}:I=MethodHandle.invokeBasic(unbox:L,t_{i+1}:L);
        MethodHandle invokeBasicUnbox = MethodHandles.basicInvoker(MethodType.methodType(basicType.rtype(), Object.class));
        Object[] unboxArgs  = new Object[] {names[GET_UNBOX_RESULT], names[TRY_CATCH]};
        names[UNBOX_RESULT] = new Name(invokeBasicUnbox, unboxArgs);

        lform = new LambdaForm(lambdaType.parameterCount(), names, Kind.GUARD_WITH_CATCH);

        return basicType.form().setCachedLambdaForm(MethodTypeForm.LF_GWC, lform);
    }

    static MethodHandle makeGuardWithCatch(MethodHandle target,
                                    Class<? extends Throwable> exType,
                                    MethodHandle catcher) {
        MethodType type = target.type();
        LambdaForm form = makeGuardWithCatchForm(type.basicType());

        // Prepare auxiliary method handles used during LambdaForm interpretation.
        // Box arguments and wrap them into Object[]: ValueConversions.array().
        MethodType varargsType = type.changeReturnType(Object[].class);
        MethodHandle collectArgs = varargsArray(type.parameterCount()).asType(varargsType);
        MethodHandle unboxResult = unboxResultHandle(type.returnType());

        BoundMethodHandle.SpeciesData data = BoundMethodHandle.speciesData_LLLLL();
        BoundMethodHandle mh;
        try {
            mh = (BoundMethodHandle) data.factory().invokeBasic(type, form, (Object) target, (Object) exType,
                    (Object) catcher, (Object) collectArgs, (Object) unboxResult);
        } catch (Throwable ex) {
            throw uncaughtException(ex);
        }
        assert(mh.type() == type);
        return mh;
    }

    /**
     * Intrinsified during LambdaForm compilation
     * (see {@link InvokerBytecodeGenerator#emitGuardWithCatch emitGuardWithCatch}).
     */
    @Hidden
    static Object guardWithCatch(MethodHandle target, Class<? extends Throwable> exType, MethodHandle catcher,
                                 Object... av) throws Throwable {
        // Use asFixedArity() to avoid unnecessary boxing of last argument for VarargsCollector case.
        try {
            return target.asFixedArity().invokeWithArguments(av);
        } catch (Throwable t) {
            if (!exType.isInstance(t)) throw t;
            return catcher.asFixedArity().invokeWithArguments(prepend(av, t));
        }
    }

    /** Prepend elements to an array. */
    @Hidden
    private static Object[] prepend(Object[] array, Object... elems) {
        int nArray = array.length;
        int nElems = elems.length;
        Object[] newArray = new Object[nArray + nElems];
        System.arraycopy(elems, 0, newArray, 0, nElems);
        System.arraycopy(array, 0, newArray, nElems, nArray);
        return newArray;
    }

    static MethodHandle throwException(MethodType type) {
        assert(Throwable.class.isAssignableFrom(type.parameterType(0)));
        int arity = type.parameterCount();
        if (arity > 1) {
            MethodHandle mh = throwException(type.dropParameterTypes(1, arity));
            mh = MethodHandles.dropArguments(mh, 1, Arrays.copyOfRange(type.parameterArray(), 1, arity));
            return mh;
        }
        return makePairwiseConvert(getFunction(NF_throwException).resolvedHandle(), type, false, true);
    }

    static <T extends Throwable> Empty throwException(T t) throws T { throw t; }

    static MethodHandle[] FAKE_METHOD_HANDLE_INVOKE = new MethodHandle[2];
    static MethodHandle fakeMethodHandleInvoke(MemberName method) {
        assert(method.isMethodHandleInvoke());
        int idx = switch (method.getName()) {
            case "invoke"      -> 0;
            case "invokeExact" -> 1;
            default -> throw new InternalError(method.getName());
        };
        MethodHandle mh = FAKE_METHOD_HANDLE_INVOKE[idx];
        if (mh != null)  return mh;
        MethodType type = MethodType.methodType(Object.class, UnsupportedOperationException.class,
                                                MethodHandle.class, Object[].class);
        mh = throwException(type);
        mh = mh.bindTo(new UnsupportedOperationException("cannot reflectively invoke MethodHandle"));
        if (!method.getInvocationType().equals(mh.type()))
            throw new InternalError(method.toString());
        mh = mh.withInternalMemberName(method, false);
        mh = mh.withVarargs(true);
        assert(method.isVarargs());
        FAKE_METHOD_HANDLE_INVOKE[idx] = mh;
        return mh;
    }
    static MethodHandle fakeVarHandleInvoke(MemberName method) {
        // TODO caching, is it necessary?
        MethodType type = MethodType.methodType(method.getReturnType(), UnsupportedOperationException.class,
                                                VarHandle.class, Object[].class);
        MethodHandle mh = throwException(type);
        mh = mh.bindTo(new UnsupportedOperationException("cannot reflectively invoke VarHandle"));
        if (!method.getInvocationType().equals(mh.type()))
            throw new InternalError(method.toString());
        mh = mh.withInternalMemberName(method, false);
        mh = mh.asVarargsCollector(Object[].class);
        assert(method.isVarargs());
        return mh;
    }

    /**
     * Create an alias for the method handle which, when called,
     * appears to be called from the same class loader and protection domain
     * as hostClass.
     * This is an expensive no-op unless the method which is called
     * is sensitive to its caller.  A small number of system methods
     * are in this category, including Class.forName and Method.invoke.
     */
    static MethodHandle bindCaller(MethodHandle mh, Class<?> hostClass) {
        return BindCaller.bindCaller(mh, hostClass);
    }

    // Put the whole mess into its own nested class.
    // That way we can lazily load the code and set up the constants.
    private static class BindCaller {
        private static MethodType INVOKER_MT = MethodType.methodType(Object.class, MethodHandle.class, Object[].class);
        private static MethodType REFLECT_INVOKER_MT = MethodType.methodType(Object.class, MethodHandle.class, Object.class, Object[].class);

        static MethodHandle bindCaller(MethodHandle mh, Class<?> hostClass) {
            // Code in the boot layer should now be careful while creating method handles or
            // functional interface instances created from method references to @CallerSensitive  methods,
            // it needs to be ensured the handles or interface instances are kept safe and are not passed
            // from the boot layer to untrusted code.
            if (hostClass == null
                ||    (hostClass.isArray() ||
                       hostClass.isPrimitive() ||
                       hostClass.getName().startsWith("java.lang.invoke."))) {
                throw new InternalError();  // does not happen, and should not anyway
            }

            MemberName member = mh.internalMemberName();
            if (member != null) {
                // Look up the CSM adapter method with the same method name
                // but with an additional caller class parameter.  If present,
                // bind the adapter's method handle with the lookup class as
                // the caller class argument
                MemberName csmAdapter = IMPL_LOOKUP.resolveOrNull(member.getReferenceKind(),
                        new MemberName(member.getDeclaringClass(),
                                       member.getName(),
                                       member.getMethodType().appendParameterTypes(Class.class),
                                       member.getReferenceKind()));
                if (csmAdapter != null) {
                    assert !csmAdapter.isCallerSensitive();
                    MethodHandle dmh = DirectMethodHandle.make(csmAdapter);
                    dmh = MethodHandles.insertArguments(dmh, dmh.type().parameterCount() - 1, hostClass);
                    dmh = new WrappedMember(dmh, mh.type(), member, mh.isInvokeSpecial(), hostClass);
                    return dmh;
                }
            }

            // If no adapter method for CSM with an additional Class parameter
            // is present, then inject an invoker class that is the caller
            // invoking the method handle of the CSM
            try {
                return bindCallerWithInjectedInvoker(mh, hostClass);
            } catch (ReflectiveOperationException ex) {
                throw uncaughtException(ex);
            }
        }

        private static MethodHandle bindCallerWithInjectedInvoker(MethodHandle mh, Class<?> hostClass)
                throws ReflectiveOperationException
        {
            // For simplicity, convert mh to a varargs-like method.
            MethodHandle vamh = prepareForInvoker(mh);
            // Cache the result of makeInjectedInvoker once per argument class.
            MethodHandle bccInvoker = CV_makeInjectedInvoker.get(hostClass).invoker();
            return restoreToType(bccInvoker.bindTo(vamh), mh, hostClass);
        }

        private static Class<?> makeInjectedInvoker(Class<?> targetClass) {
                /*
                 * The invoker class defined to the same class loader as the lookup class
                 * but in an unnamed package so that the class bytes can be cached and
                 * reused for any @CSM.
                 *
                 * @CSM must be public and exported if called by any module.
                 */
                String name = targetClass.getName() + "$$InjectedInvoker";
                if (targetClass.isHidden()) {
                    // use the original class name
                    name = name.replace('/', '_');
                }
                Class<?> invokerClass = new Lookup(targetClass)
                        .makeHiddenClassDefiner(name, INJECTED_INVOKER_TEMPLATE, Set.of(NESTMATE))
                        .defineClass(true, targetClass);
                assert checkInjectedInvoker(targetClass, invokerClass);
                return invokerClass;
        }

        private static ClassValue<InjectedInvokerHolder> CV_makeInjectedInvoker = new ClassValue<>() {
            @Override
            protected InjectedInvokerHolder computeValue(Class<?> hostClass) {
                return new InjectedInvokerHolder(makeInjectedInvoker(hostClass));
            }
        };

        /*
         * Returns a method handle of an invoker class injected for reflection
         * implementation use with the following signature:
         *     reflect_invoke_V(MethodHandle mh, Object target, Object[] args)
         *
         * Method::invoke on a caller-sensitive method will call
         * MethodAccessorImpl::invoke(Object, Object[]) through reflect_invoke_V
         *     target.csm(args)
         *     NativeMethodAccesssorImpl::invoke(target, args)
         *     MethodAccessImpl::invoke(target, args)
         *     InjectedInvoker::reflect_invoke_V(vamh, target, args);
         *     method::invoke(target, args)
         *     p.Foo::m
         *
         * An injected invoker class is a hidden class which has the same
         * defining class loader, runtime package, and protection domain
         * as the given caller class.
         */
        static MethodHandle reflectiveInvoker(Class<?> caller) {
            return BindCaller.CV_makeInjectedInvoker.get(caller).reflectInvoker();
        }

        private static final class InjectedInvokerHolder {
            private final Class<?> invokerClass;
            // lazily resolved and cached DMH(s) of invoke_V methods
            private MethodHandle invoker;
            private MethodHandle reflectInvoker;

            private InjectedInvokerHolder(Class<?> invokerClass) {
                this.invokerClass = invokerClass;
            }

            private MethodHandle invoker() {
                var mh = invoker;
                if (mh == null) {
                    try {
                        invoker = mh = IMPL_LOOKUP.findStatic(invokerClass, "invoke_V", INVOKER_MT);
                    } catch (Error | RuntimeException ex) {
                        throw ex;
                    } catch (Throwable ex) {
                        throw new InternalError(ex);
                    }
                }
                return mh;
            }

            private MethodHandle reflectInvoker() {
                var mh = reflectInvoker;
                if (mh == null) {
                    try {
                        reflectInvoker = mh = IMPL_LOOKUP.findStatic(invokerClass, "reflect_invoke_V", REFLECT_INVOKER_MT);
                    } catch (Error | RuntimeException ex) {
                        throw ex;
                    } catch (Throwable ex) {
                        throw new InternalError(ex);
                    }
                }
                return mh;
            }
        }

        // Adapt mh so that it can be called directly from an injected invoker:
        private static MethodHandle prepareForInvoker(MethodHandle mh) {
            mh = mh.asFixedArity();
            MethodType mt = mh.type();
            int arity = mt.parameterCount();
            MethodHandle vamh = mh.asType(mt.generic());
            vamh.internalForm().compileToBytecode();  // eliminate LFI stack frames
            vamh = vamh.asSpreader(Object[].class, arity);
            vamh.internalForm().compileToBytecode();  // eliminate LFI stack frames
            return vamh;
        }

        // Undo the adapter effect of prepareForInvoker:
        private static MethodHandle restoreToType(MethodHandle vamh,
                                                  MethodHandle original,
                                                  Class<?> hostClass) {
            MethodType type = original.type();
            MethodHandle mh = vamh.asCollector(Object[].class, type.parameterCount());
            MemberName member = original.internalMemberName();
            mh = mh.asType(type);
            mh = new WrappedMember(mh, type, member, original.isInvokeSpecial(), hostClass);
            return mh;
        }

        private static boolean checkInjectedInvoker(Class<?> hostClass, Class<?> invokerClass) {
            assert (hostClass.getClassLoader() == invokerClass.getClassLoader()) : hostClass.getName()+" (CL)";
            try {
                assert (hostClass.getProtectionDomain() == invokerClass.getProtectionDomain()) : hostClass.getName()+" (PD)";
            } catch (SecurityException ex) {
                // Self-check was blocked by security manager. This is OK.
            }
            try {
                // Test the invoker to ensure that it really injects into the right place.
                MethodHandle invoker = IMPL_LOOKUP.findStatic(invokerClass, "invoke_V", INVOKER_MT);
                MethodHandle vamh = prepareForInvoker(MH_checkCallerClass);
                return (boolean)invoker.invoke(vamh, new Object[]{ invokerClass });
            } catch (Error|RuntimeException ex) {
                throw ex;
            } catch (Throwable ex) {
                throw new InternalError(ex);
            }
        }

        private static final MethodHandle MH_checkCallerClass;
        static {
            final Class<?> THIS_CLASS = BindCaller.class;
            assert(checkCallerClass(THIS_CLASS));
            try {
                MH_checkCallerClass = IMPL_LOOKUP
                    .findStatic(THIS_CLASS, "checkCallerClass",
                                MethodType.methodType(boolean.class, Class.class));
                assert((boolean) MH_checkCallerClass.invokeExact(THIS_CLASS));
            } catch (Throwable ex) {
                throw new InternalError(ex);
            }
        }

        @CallerSensitive
        @ForceInline // to ensure Reflection.getCallerClass optimization
        private static boolean checkCallerClass(Class<?> expected) {
            // This method is called via MH_checkCallerClass and so it's correct to ask for the immediate caller here.
            Class<?> actual = Reflection.getCallerClass();
            if (actual != expected)
                throw new InternalError("found " + actual.getName() + ", expected " + expected.getName());
            return true;
        }

        private static final byte[] INJECTED_INVOKER_TEMPLATE = generateInvokerTemplate();

        /** Produces byte code for a class that is used as an injected invoker. */
        private static byte[] generateInvokerTemplate() {
            ClassWriter cw = new ClassWriter(0);

            // private static class InjectedInvoker {
            //     /* this is used to wrap DMH(s) of caller-sensitive methods */
            //     @Hidden
            //     static Object invoke_V(MethodHandle vamh, Object[] args) throws Throwable {
            //        return vamh.invokeExact(args);
            //     }
            //     /* this is used in caller-sensitive reflective method accessor */
            //     @Hidden
            //     static Object reflect_invoke_V(MethodHandle vamh, Object target, Object[] args) throws Throwable {
            //        return vamh.invokeExact(target, args);
            //     }
            // }
            // }
            cw.visit(CLASSFILE_VERSION, ACC_PRIVATE | ACC_SUPER, "InjectedInvoker", null, "java/lang/Object", null);
            {
                var mv = cw.visitMethod(ACC_STATIC, "invoke_V",
                        "(Ljava/lang/invoke/MethodHandle;[Ljava/lang/Object;)Ljava/lang/Object;",
                        null, null);

                mv.visitCode();
                mv.visitVarInsn(ALOAD, 0);
                mv.visitVarInsn(ALOAD, 1);
                mv.visitMethodInsn(INVOKEVIRTUAL, "java/lang/invoke/MethodHandle", "invokeExact",
                        "([Ljava/lang/Object;)Ljava/lang/Object;", false);
                mv.visitInsn(ARETURN);
                mv.visitMaxs(2, 2);
                mv.visitEnd();

                cw.visitEnd();
            }

            {
                var mv = cw.visitMethod(ACC_STATIC, "reflect_invoke_V",
                        "(Ljava/lang/invoke/MethodHandle;Ljava/lang/Object;[Ljava/lang/Object;)Ljava/lang/Object;",
                        null, null);
                mv.visitCode();
                mv.visitVarInsn(ALOAD, 0);
                mv.visitVarInsn(ALOAD, 1);
                mv.visitVarInsn(ALOAD, 2);
                mv.visitMethodInsn(INVOKEVIRTUAL, "java/lang/invoke/MethodHandle", "invokeExact",
                        "(Ljava/lang/Object;[Ljava/lang/Object;)Ljava/lang/Object;", false);
                mv.visitInsn(ARETURN);
                mv.visitMaxs(3, 3);
                mv.visitEnd();
            }
            return cw.toByteArray();
        }
    }

    /** This subclass allows a wrapped method handle to be re-associated with an arbitrary member name. */
    private static final class WrappedMember extends DelegatingMethodHandle {
        private final MethodHandle target;
        private final MemberName member;
        private final Class<?> callerClass;
        private final boolean isInvokeSpecial;

        private WrappedMember(MethodHandle target, MethodType type,
                              MemberName member, boolean isInvokeSpecial,
                              Class<?> callerClass) {
            super(type, target);
            this.target = target;
            this.member = member;
            this.callerClass = callerClass;
            this.isInvokeSpecial = isInvokeSpecial;
        }

        @Override
        MemberName internalMemberName() {
            return member;
        }
        @Override
        Class<?> internalCallerClass() {
            return callerClass;
        }
        @Override
        boolean isInvokeSpecial() {
            return isInvokeSpecial;
        }
        @Override
        protected MethodHandle getTarget() {
            return target;
        }
        @Override
        public MethodHandle asTypeUncached(MethodType newType) {
            // This MH is an alias for target, except for the MemberName
            // Drop the MemberName if there is any conversion.
            return target.asType(newType);
        }
    }

    static MethodHandle makeWrappedMember(MethodHandle target, MemberName member, boolean isInvokeSpecial) {
        if (member.equals(target.internalMemberName()) && isInvokeSpecial == target.isInvokeSpecial())
            return target;
        return new WrappedMember(target, target.type(), member, isInvokeSpecial, null);
    }

    /** Intrinsic IDs */
    /*non-public*/
    enum Intrinsic {
        SELECT_ALTERNATIVE,
        GUARD_WITH_CATCH,
        TRY_FINALLY,
        TABLE_SWITCH,
        LOOP,
        ARRAY_LOAD,
        ARRAY_STORE,
        ARRAY_LENGTH,
        IDENTITY,
        ZERO,
        NONE // no intrinsic associated
    }

    /** Mark arbitrary method handle as intrinsic.
     * InvokerBytecodeGenerator uses this info to produce more efficient bytecode shape. */
    static final class IntrinsicMethodHandle extends DelegatingMethodHandle {
        private final MethodHandle target;
        private final Intrinsic intrinsicName;
        private final Object intrinsicData;

        IntrinsicMethodHandle(MethodHandle target, Intrinsic intrinsicName) {
           this(target, intrinsicName, null);
        }

        IntrinsicMethodHandle(MethodHandle target, Intrinsic intrinsicName, Object intrinsicData) {
            super(target.type(), target);
            this.target = target;
            this.intrinsicName = intrinsicName;
            this.intrinsicData = intrinsicData;
        }

        @Override
        protected MethodHandle getTarget() {
            return target;
        }

        @Override
        Intrinsic intrinsicName() {
            return intrinsicName;
        }

        @Override
        Object intrinsicData() {
            return intrinsicData;
        }

        @Override
        public MethodHandle asTypeUncached(MethodType newType) {
            // This MH is an alias for target, except for the intrinsic name
            // Drop the name if there is any conversion.
            return target.asType(newType);
        }

        @Override
        String internalProperties() {
            return super.internalProperties() +
                    "\n& Intrinsic="+intrinsicName;
        }

        @Override
        public MethodHandle asCollector(Class<?> arrayType, int arrayLength) {
            if (intrinsicName == Intrinsic.IDENTITY) {
                MethodType resultType = type().asCollectorType(arrayType, type().parameterCount() - 1, arrayLength);
                MethodHandle newArray = MethodHandleImpl.varargsArray(arrayType, arrayLength);
                return newArray.asType(resultType);
            }
            return super.asCollector(arrayType, arrayLength);
        }
    }

    static MethodHandle makeIntrinsic(MethodHandle target, Intrinsic intrinsicName) {
        return makeIntrinsic(target, intrinsicName, null);
    }

    static MethodHandle makeIntrinsic(MethodHandle target, Intrinsic intrinsicName, Object intrinsicData) {
        if (intrinsicName == target.intrinsicName())
            return target;
        return new IntrinsicMethodHandle(target, intrinsicName, intrinsicData);
    }

    static MethodHandle makeIntrinsic(MethodType type, LambdaForm form, Intrinsic intrinsicName) {
        return new IntrinsicMethodHandle(SimpleMethodHandle.make(type, form), intrinsicName);
    }

    private static final @Stable MethodHandle[] ARRAYS = new MethodHandle[MAX_ARITY + 1];

    /** Return a method handle that takes the indicated number of Object
     *  arguments and returns an Object array of them, as if for varargs.
     */
    static MethodHandle varargsArray(int nargs) {
        MethodHandle mh = ARRAYS[nargs];
        if (mh != null) {
            return mh;
        }
        mh = makeCollector(Object[].class, nargs);
        assert(assertCorrectArity(mh, nargs));
        return ARRAYS[nargs] = mh;
    }

    /** Return a method handle that takes the indicated number of
     *  typed arguments and returns an array of them.
     *  The type argument is the array type.
     */
    static MethodHandle varargsArray(Class<?> arrayType, int nargs) {
        Class<?> elemType = arrayType.getComponentType();
        if (elemType == null)  throw new IllegalArgumentException("not an array: "+arrayType);
        if (nargs >= MAX_JVM_ARITY/2 - 1) {
            int slots = nargs;
            final int MAX_ARRAY_SLOTS = MAX_JVM_ARITY - 1;  // 1 for receiver MH
            if (slots <= MAX_ARRAY_SLOTS && elemType.isPrimitive())
                slots *= Wrapper.forPrimitiveType(elemType).stackSlots();
            if (slots > MAX_ARRAY_SLOTS)
                throw new IllegalArgumentException("too many arguments: "+arrayType.getSimpleName()+", length "+nargs);
        }
        if (elemType == Object.class)
            return varargsArray(nargs);
        // other cases:  primitive arrays, subtypes of Object[]
        MethodHandle cache[] = Makers.TYPED_COLLECTORS.get(elemType);
        MethodHandle mh = nargs < cache.length ? cache[nargs] : null;
        if (mh != null)  return mh;
        mh = makeCollector(arrayType, nargs);
        assert(assertCorrectArity(mh, nargs));
        if (nargs < cache.length)
            cache[nargs] = mh;
        return mh;
    }

    private static boolean assertCorrectArity(MethodHandle mh, int arity) {
        assert(mh.type().parameterCount() == arity) : "arity != "+arity+": "+mh;
        return true;
    }

    static final int MAX_JVM_ARITY = 255;  // limit imposed by the JVM

    /*non-public*/
    static void assertSame(Object mh1, Object mh2) {
        if (mh1 != mh2) {
            String msg = String.format("mh1 != mh2: mh1 = %s (form: %s); mh2 = %s (form: %s)",
                    mh1, ((MethodHandle)mh1).form,
                    mh2, ((MethodHandle)mh2).form);
            throw newInternalError(msg);
        }
    }

    // Local constant functions:

    /* non-public */
    static final byte NF_checkSpreadArgument = 0,
            NF_guardWithCatch = 1,
            NF_throwException = 2,
            NF_tryFinally = 3,
            NF_loop = 4,
            NF_profileBoolean = 5,
            NF_tableSwitch = 6,
            NF_LIMIT = 7;

    private static final @Stable NamedFunction[] NFS = new NamedFunction[NF_LIMIT];

    static NamedFunction getFunction(byte func) {
        NamedFunction nf = NFS[func];
        if (nf != null) {
            return nf;
        }
        return NFS[func] = createFunction(func);
    }

    private static NamedFunction createFunction(byte func) {
        try {
            return switch (func) {
                case NF_checkSpreadArgument -> new NamedFunction(MethodHandleImpl.class
                                                .getDeclaredMethod("checkSpreadArgument", Object.class, int.class));
                case NF_guardWithCatch      -> new NamedFunction(MethodHandleImpl.class
                                                .getDeclaredMethod("guardWithCatch", MethodHandle.class, Class.class,
                                                   MethodHandle.class, Object[].class));
                case NF_tryFinally          -> new NamedFunction(MethodHandleImpl.class
                                                .getDeclaredMethod("tryFinally", MethodHandle.class, MethodHandle.class, Object[].class));
                case NF_loop                -> new NamedFunction(MethodHandleImpl.class
                                                .getDeclaredMethod("loop", BasicType[].class, LoopClauses.class, Object[].class));
                case NF_throwException      -> new NamedFunction(MethodHandleImpl.class
                                                .getDeclaredMethod("throwException", Throwable.class));
                case NF_profileBoolean      -> new NamedFunction(MethodHandleImpl.class
                                                .getDeclaredMethod("profileBoolean", boolean.class, int[].class));
                case NF_tableSwitch         -> new NamedFunction(MethodHandleImpl.class
                                                .getDeclaredMethod("tableSwitch", int.class, MethodHandle.class, CasesHolder.class, Object[].class));
                default -> throw new InternalError("Undefined function: " + func);
            };
        } catch (ReflectiveOperationException ex) {
            throw newInternalError(ex);
        }
    }

    static {
        SharedSecrets.setJavaLangInvokeAccess(new JavaLangInvokeAccess() {
            @Override
            public Object newMemberName() {
                return new MemberName();
            }

            @Override
            public String getName(Object mname) {
                MemberName memberName = (MemberName)mname;
                return memberName.getName();
            }
            @Override
            public Class<?> getDeclaringClass(Object mname) {
                MemberName memberName = (MemberName)mname;
                return memberName.getDeclaringClass();
            }

            @Override
            public MethodType getMethodType(Object mname) {
                MemberName memberName = (MemberName)mname;
                return memberName.getMethodType();
            }

            @Override
            public String getMethodDescriptor(Object mname) {
                MemberName memberName = (MemberName)mname;
                return memberName.getMethodDescriptor();
            }

            @Override
            public boolean isNative(Object mname) {
                MemberName memberName = (MemberName)mname;
                return memberName.isNative();
            }

            @Override
            public Map<String, byte[]> generateHolderClasses(Stream<String> traces) {
                return GenerateJLIClassesHelper.generateHolderClasses(traces);
            }

            @Override
            public VarHandle memoryAccessVarHandle(Class<?> carrier, boolean skipAlignmentMaskCheck, long alignmentMask,
                                                   ByteOrder order) {
                return VarHandles.makeMemoryAddressViewHandle(carrier, skipAlignmentMaskCheck, alignmentMask, order);
            }

            @Override
            public MethodHandle nativeMethodHandle(NativeEntryPoint nep, MethodHandle fallback) {
                return NativeMethodHandle.make(nep, fallback);
            }

            @Override
            public VarHandle filterValue(VarHandle target, MethodHandle filterToTarget, MethodHandle filterFromTarget) {
                return VarHandles.filterValue(target, filterToTarget, filterFromTarget);
            }

            @Override
            public VarHandle filterCoordinates(VarHandle target, int pos, MethodHandle... filters) {
                return VarHandles.filterCoordinates(target, pos, filters);
            }

            @Override
            public VarHandle dropCoordinates(VarHandle target, int pos, Class<?>... valueTypes) {
                return VarHandles.dropCoordinates(target, pos, valueTypes);
            }

            @Override
            public VarHandle permuteCoordinates(VarHandle target, List<Class<?>> newCoordinates, int... reorder) {
                return VarHandles.permuteCoordinates(target, newCoordinates, reorder);
            }

            @Override
            public VarHandle collectCoordinates(VarHandle target, int pos, MethodHandle filter) {
                return VarHandles.collectCoordinates(target, pos, filter);
            }

            @Override
            public VarHandle insertCoordinates(VarHandle target, int pos, Object... values) {
                return VarHandles.insertCoordinates(target, pos, values);
            }

<<<<<<< HEAD
            @Override
            public Class<?>[] exceptionTypes(MethodHandle handle) {
                return VarHandles.exceptionTypes(handle);
            }
=======

            @Override
            public MethodHandle unreflectConstructor(Constructor<?> ctor) throws IllegalAccessException {
                return IMPL_LOOKUP.unreflectConstructor(ctor);
            }

            @Override
            public MethodHandle unreflectField(Field field, boolean isSetter) throws IllegalAccessException {
                return isSetter ? IMPL_LOOKUP.unreflectSetter(field) : IMPL_LOOKUP.unreflectGetter(field);
            }

            @Override
            public MethodHandle findVirtual(Class<?> defc, String name, MethodType type) throws IllegalAccessException {
                try {
                    return IMPL_LOOKUP.findVirtual(defc, name, type);
                } catch (NoSuchMethodException e) {
                    return null;
                }
            }

            @Override
            public MethodHandle findStatic(Class<?> defc, String name, MethodType type) throws IllegalAccessException {
                try {
                    return IMPL_LOOKUP.findStatic(defc, name, type);
                } catch (NoSuchMethodException e) {
                    return null;
                }
            }

            @Override
            public MethodHandle reflectiveInvoker(Class<?> caller) {
                Objects.requireNonNull(caller);
                return BindCaller.reflectiveInvoker(caller);
            }

            @Override
            public Lookup defineHiddenClassWithClassData(Lookup caller, String name, byte[] bytes, Object classData, boolean initialize) {
                // skip name and access flags validation
                return caller.makeHiddenClassDefiner(name, bytes, Set.of()).defineClassAsLookup(initialize, classData);
            }

>>>>>>> 5bb1992b
        });
    }

    /** Result unboxing: ValueConversions.unbox() OR ValueConversions.identity() OR ValueConversions.ignore(). */
    private static MethodHandle unboxResultHandle(Class<?> returnType) {
        if (returnType.isPrimitive()) {
            if (returnType == void.class) {
                return ValueConversions.ignore();
            } else {
                Wrapper w = Wrapper.forPrimitiveType(returnType);
                return ValueConversions.unboxExact(w);
            }
        } else {
            return MethodHandles.identity(Object.class);
        }
    }

    /**
     * Assembles a loop method handle from the given handles and type information.
     *
     * @param tloop the return type of the loop.
     * @param targs types of the arguments to be passed to the loop.
     * @param init sanitized array of initializers for loop-local variables.
     * @param step sanitited array of loop bodies.
     * @param pred sanitized array of predicates.
     * @param fini sanitized array of loop finalizers.
     *
     * @return a handle that, when invoked, will execute the loop.
     */
    static MethodHandle makeLoop(Class<?> tloop, List<Class<?>> targs, List<MethodHandle> init, List<MethodHandle> step,
                                 List<MethodHandle> pred, List<MethodHandle> fini) {
        MethodType type = MethodType.methodType(tloop, targs);
        BasicType[] initClauseTypes =
                init.stream().map(h -> h.type().returnType()).map(BasicType::basicType).toArray(BasicType[]::new);
        LambdaForm form = makeLoopForm(type.basicType(), initClauseTypes);

        // Prepare auxiliary method handles used during LambdaForm interpretation.
        // Box arguments and wrap them into Object[]: ValueConversions.array().
        MethodType varargsType = type.changeReturnType(Object[].class);
        MethodHandle collectArgs = varargsArray(type.parameterCount()).asType(varargsType);
        MethodHandle unboxResult = unboxResultHandle(tloop);

        LoopClauses clauseData =
                new LoopClauses(new MethodHandle[][]{toArray(init), toArray(step), toArray(pred), toArray(fini)});
        BoundMethodHandle.SpeciesData data = BoundMethodHandle.speciesData_LLL();
        BoundMethodHandle mh;
        try {
            mh = (BoundMethodHandle) data.factory().invokeBasic(type, form, (Object) clauseData,
                    (Object) collectArgs, (Object) unboxResult);
        } catch (Throwable ex) {
            throw uncaughtException(ex);
        }
        assert(mh.type() == type);
        return mh;
    }

    private static MethodHandle[] toArray(List<MethodHandle> l) {
        return l.toArray(new MethodHandle[0]);
    }

    /**
     * Loops introduce some complexity as they can have additional local state. Hence, LambdaForms for loops are
     * generated from a template. The LambdaForm template shape for the loop combinator is as follows (assuming one
     * reference parameter passed in {@code a1}, and a reference return type, with the return value represented by
     * {@code t12}):
     * <blockquote><pre>{@code
     *  loop=Lambda(a0:L,a1:L)=>{
     *    t2:L=BoundMethodHandle$Species_L3.argL0(a0:L);    // LoopClauses holding init, step, pred, fini handles
     *    t3:L=BoundMethodHandle$Species_L3.argL1(a0:L);    // helper handle to box the arguments into an Object[]
     *    t4:L=BoundMethodHandle$Species_L3.argL2(a0:L);    // helper handle to unbox the result
     *    t5:L=MethodHandle.invokeBasic(t3:L,a1:L);         // box the arguments into an Object[]
     *    t6:L=MethodHandleImpl.loop(null,t2:L,t3:L);       // call the loop executor
     *    t7:L=MethodHandle.invokeBasic(t4:L,t6:L);t7:L}    // unbox the result; return the result
     * }</pre></blockquote>
     * <p>
     * {@code argL0} is a LoopClauses instance holding, in a 2-dimensional array, the init, step, pred, and fini method
     * handles. {@code argL1} and {@code argL2} are auxiliary method handles: {@code argL1} boxes arguments and wraps
     * them into {@code Object[]} ({@code ValueConversions.array()}), and {@code argL2} unboxes the result if necessary
     * ({@code ValueConversions.unbox()}).
     * <p>
     * Having {@code t3} and {@code t4} passed in via a BMH and not hardcoded in the lambda form allows to share lambda
     * forms among loop combinators with the same basic type.
     * <p>
     * The above template is instantiated by using the {@link LambdaFormEditor} to replace the {@code null} argument to
     * the {@code loop} invocation with the {@code BasicType} array describing the loop clause types. This argument is
     * ignored in the loop invoker, but will be extracted and used in {@linkplain InvokerBytecodeGenerator#emitLoop(int)
     * bytecode generation}.
     */
    private static LambdaForm makeLoopForm(MethodType basicType, BasicType[] localVarTypes) {
        MethodType lambdaType = basicType.invokerType();

        final int THIS_MH = 0;  // the BMH_LLL
        final int ARG_BASE = 1; // start of incoming arguments
        final int ARG_LIMIT = ARG_BASE + basicType.parameterCount();

        int nameCursor = ARG_LIMIT;
        final int GET_CLAUSE_DATA = nameCursor++;
        final int GET_COLLECT_ARGS = nameCursor++;
        final int GET_UNBOX_RESULT = nameCursor++;
        final int BOXED_ARGS = nameCursor++;
        final int LOOP = nameCursor++;
        final int UNBOX_RESULT = nameCursor++;

        LambdaForm lform = basicType.form().cachedLambdaForm(MethodTypeForm.LF_LOOP);
        if (lform == null) {
            Name[] names = arguments(nameCursor - ARG_LIMIT, lambdaType);

            BoundMethodHandle.SpeciesData data = BoundMethodHandle.speciesData_LLL();
            names[THIS_MH] = names[THIS_MH].withConstraint(data);
            names[GET_CLAUSE_DATA] = new Name(data.getterFunction(0), names[THIS_MH]);
            names[GET_COLLECT_ARGS] = new Name(data.getterFunction(1), names[THIS_MH]);
            names[GET_UNBOX_RESULT] = new Name(data.getterFunction(2), names[THIS_MH]);

            // t_{i}:L=MethodHandle.invokeBasic(collectArgs:L,a1:L,...);
            MethodType collectArgsType = basicType.changeReturnType(Object.class);
            MethodHandle invokeBasic = MethodHandles.basicInvoker(collectArgsType);
            Object[] args = new Object[invokeBasic.type().parameterCount()];
            args[0] = names[GET_COLLECT_ARGS];
            System.arraycopy(names, ARG_BASE, args, 1, ARG_LIMIT - ARG_BASE);
            names[BOXED_ARGS] = new Name(new NamedFunction(makeIntrinsic(invokeBasic, Intrinsic.LOOP)), args);

            // t_{i+1}:L=MethodHandleImpl.loop(localTypes:L,clauses:L,t_{i}:L);
            Object[] lArgs =
                    new Object[]{null, // placeholder for BasicType[] localTypes - will be added by LambdaFormEditor
                            names[GET_CLAUSE_DATA], names[BOXED_ARGS]};
            names[LOOP] = new Name(getFunction(NF_loop), lArgs);

            // t_{i+2}:I=MethodHandle.invokeBasic(unbox:L,t_{i+1}:L);
            MethodHandle invokeBasicUnbox = MethodHandles.basicInvoker(MethodType.methodType(basicType.rtype(), Object.class));
            Object[] unboxArgs = new Object[]{names[GET_UNBOX_RESULT], names[LOOP]};
            names[UNBOX_RESULT] = new Name(invokeBasicUnbox, unboxArgs);

            lform = basicType.form().setCachedLambdaForm(MethodTypeForm.LF_LOOP,
                    new LambdaForm(lambdaType.parameterCount(), names, Kind.LOOP));
        }

        // BOXED_ARGS is the index into the names array where the loop idiom starts
        return lform.editor().noteLoopLocalTypesForm(BOXED_ARGS, localVarTypes);
    }

    static class LoopClauses {
        @Stable final MethodHandle[][] clauses;
        LoopClauses(MethodHandle[][] clauses) {
            assert clauses.length == 4;
            this.clauses = clauses;
        }
        @Override
        public String toString() {
            StringBuilder sb = new StringBuilder("LoopClauses -- ");
            for (int i = 0; i < 4; ++i) {
                if (i > 0) {
                    sb.append("       ");
                }
                sb.append('<').append(i).append(">: ");
                MethodHandle[] hs = clauses[i];
                for (int j = 0; j < hs.length; ++j) {
                    if (j > 0) {
                        sb.append("          ");
                    }
                    sb.append('*').append(j).append(": ").append(hs[j]).append('\n');
                }
            }
            sb.append(" --\n");
            return sb.toString();
        }
    }

    /**
     * Intrinsified during LambdaForm compilation
     * (see {@link InvokerBytecodeGenerator#emitLoop(int)}).
     */
    @Hidden
    static Object loop(BasicType[] localTypes, LoopClauses clauseData, Object... av) throws Throwable {
        final MethodHandle[] init = clauseData.clauses[0];
        final MethodHandle[] step = clauseData.clauses[1];
        final MethodHandle[] pred = clauseData.clauses[2];
        final MethodHandle[] fini = clauseData.clauses[3];
        int varSize = (int) Stream.of(init).filter(h -> h.type().returnType() != void.class).count();
        int nArgs = init[0].type().parameterCount();
        Object[] varsAndArgs = new Object[varSize + nArgs];
        for (int i = 0, v = 0; i < init.length; ++i) {
            MethodHandle ih = init[i];
            if (ih.type().returnType() == void.class) {
                ih.invokeWithArguments(av);
            } else {
                varsAndArgs[v++] = ih.invokeWithArguments(av);
            }
        }
        System.arraycopy(av, 0, varsAndArgs, varSize, nArgs);
        final int nSteps = step.length;
        for (; ; ) {
            for (int i = 0, v = 0; i < nSteps; ++i) {
                MethodHandle p = pred[i];
                MethodHandle s = step[i];
                MethodHandle f = fini[i];
                if (s.type().returnType() == void.class) {
                    s.invokeWithArguments(varsAndArgs);
                } else {
                    varsAndArgs[v++] = s.invokeWithArguments(varsAndArgs);
                }
                if (!(boolean) p.invokeWithArguments(varsAndArgs)) {
                    return f.invokeWithArguments(varsAndArgs);
                }
            }
        }
    }

    /**
     * This method is bound as the predicate in {@linkplain MethodHandles#countedLoop(MethodHandle, MethodHandle,
     * MethodHandle) counting loops}.
     *
     * @param limit the upper bound of the parameter, statically bound at loop creation time.
     * @param counter the counter parameter, passed in during loop execution.
     *
     * @return whether the counter has reached the limit.
     */
    static boolean countedLoopPredicate(int limit, int counter) {
        return counter < limit;
    }

    /**
     * This method is bound as the step function in {@linkplain MethodHandles#countedLoop(MethodHandle, MethodHandle,
     * MethodHandle) counting loops} to increment the counter.
     *
     * @param limit the upper bound of the loop counter (ignored).
     * @param counter the loop counter.
     *
     * @return the loop counter incremented by 1.
     */
    static int countedLoopStep(int limit, int counter) {
        return counter + 1;
    }

    /**
     * This is bound to initialize the loop-local iterator in {@linkplain MethodHandles#iteratedLoop iterating loops}.
     *
     * @param it the {@link Iterable} over which the loop iterates.
     *
     * @return an {@link Iterator} over the argument's elements.
     */
    static Iterator<?> initIterator(Iterable<?> it) {
        return it.iterator();
    }

    /**
     * This method is bound as the predicate in {@linkplain MethodHandles#iteratedLoop iterating loops}.
     *
     * @param it the iterator to be checked.
     *
     * @return {@code true} iff there are more elements to iterate over.
     */
    static boolean iteratePredicate(Iterator<?> it) {
        return it.hasNext();
    }

    /**
     * This method is bound as the step for retrieving the current value from the iterator in {@linkplain
     * MethodHandles#iteratedLoop iterating loops}.
     *
     * @param it the iterator.
     *
     * @return the next element from the iterator.
     */
    static Object iterateNext(Iterator<?> it) {
        return it.next();
    }

    /**
     * Makes a {@code try-finally} handle that conforms to the type constraints.
     *
     * @param target the target to execute in a {@code try-finally} block.
     * @param cleanup the cleanup to execute in the {@code finally} block.
     * @param rtype the result type of the entire construct.
     * @param argTypes the types of the arguments.
     *
     * @return a handle on the constructed {@code try-finally} block.
     */
    static MethodHandle makeTryFinally(MethodHandle target, MethodHandle cleanup, Class<?> rtype, List<Class<?>> argTypes) {
        MethodType type = MethodType.methodType(rtype, argTypes);
        LambdaForm form = makeTryFinallyForm(type.basicType());

        // Prepare auxiliary method handles used during LambdaForm interpretation.
        // Box arguments and wrap them into Object[]: ValueConversions.array().
        MethodType varargsType = type.changeReturnType(Object[].class);
        MethodHandle collectArgs = varargsArray(type.parameterCount()).asType(varargsType);
        MethodHandle unboxResult = unboxResultHandle(rtype);

        BoundMethodHandle.SpeciesData data = BoundMethodHandle.speciesData_LLLL();
        BoundMethodHandle mh;
        try {
            mh = (BoundMethodHandle) data.factory().invokeBasic(type, form, (Object) target, (Object) cleanup,
                    (Object) collectArgs, (Object) unboxResult);
        } catch (Throwable ex) {
            throw uncaughtException(ex);
        }
        assert(mh.type() == type);
        return mh;
    }

    /**
     * The LambdaForm shape for the tryFinally combinator is as follows (assuming one reference parameter passed in
     * {@code a1}, and a reference return type, with the return value represented by {@code t8}):
     * <blockquote><pre>{@code
     *  tryFinally=Lambda(a0:L,a1:L)=>{
     *    t2:L=BoundMethodHandle$Species_LLLL.argL0(a0:L);  // target method handle
     *    t3:L=BoundMethodHandle$Species_LLLL.argL1(a0:L);  // cleanup method handle
     *    t4:L=BoundMethodHandle$Species_LLLL.argL2(a0:L);  // helper handle to box the arguments into an Object[]
     *    t5:L=BoundMethodHandle$Species_LLLL.argL3(a0:L);  // helper handle to unbox the result
     *    t6:L=MethodHandle.invokeBasic(t4:L,a1:L);         // box the arguments into an Object[]
     *    t7:L=MethodHandleImpl.tryFinally(t2:L,t3:L,t6:L); // call the tryFinally executor
     *    t8:L=MethodHandle.invokeBasic(t5:L,t7:L);t8:L}    // unbox the result; return the result
     * }</pre></blockquote>
     * <p>
     * {@code argL0} and {@code argL1} are the target and cleanup method handles.
     * {@code argL2} and {@code argL3} are auxiliary method handles: {@code argL2} boxes arguments and wraps them into
     * {@code Object[]} ({@code ValueConversions.array()}), and {@code argL3} unboxes the result if necessary
     * ({@code ValueConversions.unbox()}).
     * <p>
     * Having {@code t4} and {@code t5} passed in via a BMH and not hardcoded in the lambda form allows to share lambda
     * forms among tryFinally combinators with the same basic type.
     */
    private static LambdaForm makeTryFinallyForm(MethodType basicType) {
        MethodType lambdaType = basicType.invokerType();

        LambdaForm lform = basicType.form().cachedLambdaForm(MethodTypeForm.LF_TF);
        if (lform != null) {
            return lform;
        }
        final int THIS_MH      = 0;  // the BMH_LLLL
        final int ARG_BASE     = 1;  // start of incoming arguments
        final int ARG_LIMIT    = ARG_BASE + basicType.parameterCount();

        int nameCursor = ARG_LIMIT;
        final int GET_TARGET       = nameCursor++;
        final int GET_CLEANUP      = nameCursor++;
        final int GET_COLLECT_ARGS = nameCursor++;
        final int GET_UNBOX_RESULT = nameCursor++;
        final int BOXED_ARGS       = nameCursor++;
        final int TRY_FINALLY      = nameCursor++;
        final int UNBOX_RESULT     = nameCursor++;

        Name[] names = arguments(nameCursor - ARG_LIMIT, lambdaType);

        BoundMethodHandle.SpeciesData data = BoundMethodHandle.speciesData_LLLL();
        names[THIS_MH]          = names[THIS_MH].withConstraint(data);
        names[GET_TARGET]       = new Name(data.getterFunction(0), names[THIS_MH]);
        names[GET_CLEANUP]      = new Name(data.getterFunction(1), names[THIS_MH]);
        names[GET_COLLECT_ARGS] = new Name(data.getterFunction(2), names[THIS_MH]);
        names[GET_UNBOX_RESULT] = new Name(data.getterFunction(3), names[THIS_MH]);

        // t_{i}:L=MethodHandle.invokeBasic(collectArgs:L,a1:L,...);
        MethodType collectArgsType = basicType.changeReturnType(Object.class);
        MethodHandle invokeBasic = MethodHandles.basicInvoker(collectArgsType);
        Object[] args = new Object[invokeBasic.type().parameterCount()];
        args[0] = names[GET_COLLECT_ARGS];
        System.arraycopy(names, ARG_BASE, args, 1, ARG_LIMIT-ARG_BASE);
        names[BOXED_ARGS] = new Name(new NamedFunction(makeIntrinsic(invokeBasic, Intrinsic.TRY_FINALLY)), args);

        // t_{i+1}:L=MethodHandleImpl.tryFinally(target:L,exType:L,catcher:L,t_{i}:L);
        Object[] tfArgs = new Object[] {names[GET_TARGET], names[GET_CLEANUP], names[BOXED_ARGS]};
        names[TRY_FINALLY] = new Name(getFunction(NF_tryFinally), tfArgs);

        // t_{i+2}:I=MethodHandle.invokeBasic(unbox:L,t_{i+1}:L);
        MethodHandle invokeBasicUnbox = MethodHandles.basicInvoker(MethodType.methodType(basicType.rtype(), Object.class));
        Object[] unboxArgs  = new Object[] {names[GET_UNBOX_RESULT], names[TRY_FINALLY]};
        names[UNBOX_RESULT] = new Name(invokeBasicUnbox, unboxArgs);

        lform = new LambdaForm(lambdaType.parameterCount(), names, Kind.TRY_FINALLY);

        return basicType.form().setCachedLambdaForm(MethodTypeForm.LF_TF, lform);
    }

    /**
     * Intrinsified during LambdaForm compilation
     * (see {@link InvokerBytecodeGenerator#emitTryFinally emitTryFinally}).
     */
    @Hidden
    static Object tryFinally(MethodHandle target, MethodHandle cleanup, Object... av) throws Throwable {
        Throwable t = null;
        Object r = null;
        try {
            r = target.invokeWithArguments(av);
        } catch (Throwable thrown) {
            t = thrown;
            throw t;
        } finally {
            Object[] args = target.type().returnType() == void.class ? prepend(av, t) : prepend(av, t, r);
            r = cleanup.invokeWithArguments(args);
        }
        return r;
    }

    // see varargsArray method for chaching/package-private version of this
    private static MethodHandle makeCollector(Class<?> arrayType, int parameterCount) {
        MethodType type = MethodType.methodType(arrayType, Collections.nCopies(parameterCount, arrayType.componentType()));
        MethodHandle newArray = MethodHandles.arrayConstructor(arrayType);

        LambdaForm form = makeCollectorForm(type.basicType(), arrayType);

        BoundMethodHandle.SpeciesData data = BoundMethodHandle.speciesData_L();
        BoundMethodHandle mh;
        try {
            mh = (BoundMethodHandle) data.factory().invokeBasic(type, form, (Object) newArray);
        } catch (Throwable ex) {
            throw uncaughtException(ex);
        }
        assert(mh.type() == type);
        return mh;
    }

    private static LambdaForm makeCollectorForm(MethodType basicType, Class<?> arrayType) {
        MethodType lambdaType = basicType.invokerType();
        int parameterCount = basicType.parameterCount();

        // Only share the lambda form for empty arrays and reference types.
        // Sharing based on the basic type alone doesn't work because
        // we need a separate lambda form for byte/short/char/int which
        // are all erased to int otherwise.
        // Other caching for primitive types happens at the MethodHandle level (see varargsArray).
        boolean isReferenceType = !arrayType.componentType().isPrimitive();
        boolean isSharedLambdaForm = parameterCount == 0 || isReferenceType;
        if (isSharedLambdaForm) {
            LambdaForm lform = basicType.form().cachedLambdaForm(MethodTypeForm.LF_COLLECTOR);
            if (lform != null) {
                return lform;
            }
        }

        // use erased accessor for reference types
        MethodHandle storeFunc = isReferenceType
                ? ArrayAccessor.OBJECT_ARRAY_SETTER
                : makeArrayElementAccessor(arrayType, ArrayAccess.SET);

        final int THIS_MH      = 0;  // the BMH_L
        final int ARG_BASE     = 1;  // start of incoming arguments
        final int ARG_LIMIT    = ARG_BASE + parameterCount;

        int nameCursor = ARG_LIMIT;
        final int GET_NEW_ARRAY       = nameCursor++;
        final int CALL_NEW_ARRAY      = nameCursor++;
        final int STORE_ELEMENT_BASE  = nameCursor;
        final int STORE_ELEMENT_LIMIT = STORE_ELEMENT_BASE + parameterCount;
        nameCursor = STORE_ELEMENT_LIMIT;

        Name[] names = arguments(nameCursor - ARG_LIMIT, lambdaType);

        BoundMethodHandle.SpeciesData data = BoundMethodHandle.speciesData_L();
        names[THIS_MH]          = names[THIS_MH].withConstraint(data);
        names[GET_NEW_ARRAY]    = new Name(data.getterFunction(0), names[THIS_MH]);

        MethodHandle invokeBasic = MethodHandles.basicInvoker(MethodType.methodType(Object.class, int.class));
        names[CALL_NEW_ARRAY] = new Name(new NamedFunction(invokeBasic), names[GET_NEW_ARRAY], parameterCount);
        for (int storeIndex = 0,
             storeNameCursor = STORE_ELEMENT_BASE,
             argCursor = ARG_BASE;
             storeNameCursor < STORE_ELEMENT_LIMIT;
             storeIndex++, storeNameCursor++, argCursor++){

            names[storeNameCursor] = new Name(new NamedFunction(makeIntrinsic(storeFunc, Intrinsic.ARRAY_STORE)),
                    names[CALL_NEW_ARRAY], storeIndex, names[argCursor]);
        }

        LambdaForm lform = new LambdaForm(lambdaType.parameterCount(), names, CALL_NEW_ARRAY, Kind.COLLECTOR);
        if (isSharedLambdaForm) {
            lform = basicType.form().setCachedLambdaForm(MethodTypeForm.LF_COLLECTOR, lform);
        }
        return lform;
    }

    // use a wrapper because we need this array to be @Stable
    static class CasesHolder {
        @Stable
        final MethodHandle[] cases;

        public CasesHolder(MethodHandle[] cases) {
            this.cases = cases;
        }
    }

    static MethodHandle makeTableSwitch(MethodType type, MethodHandle defaultCase, MethodHandle[] caseActions) {
        MethodType varargsType = type.changeReturnType(Object[].class);
        MethodHandle collectArgs = varargsArray(type.parameterCount()).asType(varargsType);

        MethodHandle unboxResult = unboxResultHandle(type.returnType());

        BoundMethodHandle.SpeciesData data = BoundMethodHandle.speciesData_LLLL();
        LambdaForm form = makeTableSwitchForm(type.basicType(), data, caseActions.length);
        BoundMethodHandle mh;
        CasesHolder caseHolder =  new CasesHolder(caseActions);
        try {
            mh = (BoundMethodHandle) data.factory().invokeBasic(type, form, (Object) defaultCase, (Object) collectArgs,
                                                                (Object) unboxResult, (Object) caseHolder);
        } catch (Throwable ex) {
            throw uncaughtException(ex);
        }
        assert(mh.type() == type);
        return mh;
    }

    private static class TableSwitchCacheKey {
        private static final Map<TableSwitchCacheKey, LambdaForm> CACHE = new ConcurrentHashMap<>();

        private final MethodType basicType;
        private final int numberOfCases;

        public TableSwitchCacheKey(MethodType basicType, int numberOfCases) {
            this.basicType = basicType;
            this.numberOfCases = numberOfCases;
        }

        @Override
        public boolean equals(Object o) {
            if (this == o) return true;
            if (o == null || getClass() != o.getClass()) return false;
            TableSwitchCacheKey that = (TableSwitchCacheKey) o;
            return numberOfCases == that.numberOfCases && Objects.equals(basicType, that.basicType);
        }
        @Override
        public int hashCode() {
            return Objects.hash(basicType, numberOfCases);
        }
    }

    private static LambdaForm makeTableSwitchForm(MethodType basicType, BoundMethodHandle.SpeciesData data,
                                                  int numCases) {
        MethodType lambdaType = basicType.invokerType();

        // We need to cache based on the basic type X number of cases,
        // since the number of cases is used when generating bytecode.
        // This also means that we can't use the cache in MethodTypeForm,
        // which only uses the basic type as a key.
        TableSwitchCacheKey key = new TableSwitchCacheKey(basicType, numCases);
        LambdaForm lform = TableSwitchCacheKey.CACHE.get(key);
        if (lform != null) {
            return lform;
        }

        final int THIS_MH       = 0;
        final int ARG_BASE      = 1;  // start of incoming arguments
        final int ARG_LIMIT     = ARG_BASE + basicType.parameterCount();
        final int ARG_SWITCH_ON = ARG_BASE;
        assert ARG_SWITCH_ON < ARG_LIMIT;

        int nameCursor = ARG_LIMIT;
        final int GET_COLLECT_ARGS  = nameCursor++;
        final int GET_DEFAULT_CASE  = nameCursor++;
        final int GET_UNBOX_RESULT  = nameCursor++;
        final int GET_CASES         = nameCursor++;
        final int BOXED_ARGS        = nameCursor++;
        final int TABLE_SWITCH      = nameCursor++;
        final int UNBOXED_RESULT    = nameCursor++;

        int fieldCursor = 0;
        final int FIELD_DEFAULT_CASE  = fieldCursor++;
        final int FIELD_COLLECT_ARGS  = fieldCursor++;
        final int FIELD_UNBOX_RESULT  = fieldCursor++;
        final int FIELD_CASES         = fieldCursor++;

        Name[] names = arguments(nameCursor - ARG_LIMIT, lambdaType);

        names[THIS_MH] = names[THIS_MH].withConstraint(data);
        names[GET_DEFAULT_CASE] = new Name(data.getterFunction(FIELD_DEFAULT_CASE), names[THIS_MH]);
        names[GET_COLLECT_ARGS]  = new Name(data.getterFunction(FIELD_COLLECT_ARGS), names[THIS_MH]);
        names[GET_UNBOX_RESULT]  = new Name(data.getterFunction(FIELD_UNBOX_RESULT), names[THIS_MH]);
        names[GET_CASES] = new Name(data.getterFunction(FIELD_CASES), names[THIS_MH]);

        {
            MethodType collectArgsType = basicType.changeReturnType(Object.class);
            MethodHandle invokeBasic = MethodHandles.basicInvoker(collectArgsType);
            Object[] args = new Object[invokeBasic.type().parameterCount()];
            args[0] = names[GET_COLLECT_ARGS];
            System.arraycopy(names, ARG_BASE, args, 1, ARG_LIMIT - ARG_BASE);
            names[BOXED_ARGS] = new Name(new NamedFunction(makeIntrinsic(invokeBasic, Intrinsic.TABLE_SWITCH, numCases)), args);
        }

        {
            Object[] tfArgs = new Object[]{
                names[ARG_SWITCH_ON], names[GET_DEFAULT_CASE], names[GET_CASES], names[BOXED_ARGS]};
            names[TABLE_SWITCH] = new Name(getFunction(NF_tableSwitch), tfArgs);
        }

        {
            MethodHandle invokeBasic = MethodHandles.basicInvoker(MethodType.methodType(basicType.rtype(), Object.class));
            Object[] unboxArgs = new Object[]{names[GET_UNBOX_RESULT], names[TABLE_SWITCH]};
            names[UNBOXED_RESULT] = new Name(invokeBasic, unboxArgs);
        }

        lform = new LambdaForm(lambdaType.parameterCount(), names, Kind.TABLE_SWITCH);
        LambdaForm prev = TableSwitchCacheKey.CACHE.putIfAbsent(key, lform);
        return prev != null ? prev : lform;
    }

    @Hidden
    static Object tableSwitch(int input, MethodHandle defaultCase, CasesHolder holder, Object[] args) throws Throwable {
        MethodHandle[] caseActions = holder.cases;
        MethodHandle selectedCase;
        if (input < 0 || input >= caseActions.length) {
            selectedCase = defaultCase;
        } else {
            selectedCase = caseActions[input];
        }
        return selectedCase.invokeWithArguments(args);
    }

    // Indexes into constant method handles:
    static final int
            MH_cast                               = 0,
            MH_selectAlternative                  = 1,
            MH_countedLoopPred                    = 2,
            MH_countedLoopStep                    = 3,
            MH_initIterator                       = 4,
            MH_iteratePred                        = 5,
            MH_iterateNext                        = 6,
            MH_Array_newInstance                  = 7,
            MH_VarHandles_handleCheckedExceptions = 8,
            MH_LIMIT                              = 9;

    static MethodHandle getConstantHandle(int idx) {
        MethodHandle handle = HANDLES[idx];
        if (handle != null) {
            return handle;
        }
        return setCachedHandle(idx, makeConstantHandle(idx));
    }

    private static synchronized MethodHandle setCachedHandle(int idx, final MethodHandle method) {
        // Simulate a CAS, to avoid racy duplication of results.
        MethodHandle prev = HANDLES[idx];
        if (prev != null) {
            return prev;
        }
        HANDLES[idx] = method;
        return method;
    }

    // Local constant method handles:
    private static final @Stable MethodHandle[] HANDLES = new MethodHandle[MH_LIMIT];

    private static MethodHandle makeConstantHandle(int idx) {
        try {
            switch (idx) {
                case MH_cast:
                    return IMPL_LOOKUP.findVirtual(Class.class, "cast",
                            MethodType.methodType(Object.class, Object.class));
                case MH_selectAlternative:
                    return IMPL_LOOKUP.findStatic(MethodHandleImpl.class, "selectAlternative",
                            MethodType.methodType(MethodHandle.class, boolean.class, MethodHandle.class, MethodHandle.class));
                case MH_countedLoopPred:
                    return IMPL_LOOKUP.findStatic(MethodHandleImpl.class, "countedLoopPredicate",
                            MethodType.methodType(boolean.class, int.class, int.class));
                case MH_countedLoopStep:
                    return IMPL_LOOKUP.findStatic(MethodHandleImpl.class, "countedLoopStep",
                            MethodType.methodType(int.class, int.class, int.class));
                case MH_initIterator:
                    return IMPL_LOOKUP.findStatic(MethodHandleImpl.class, "initIterator",
                            MethodType.methodType(Iterator.class, Iterable.class));
                case MH_iteratePred:
                    return IMPL_LOOKUP.findStatic(MethodHandleImpl.class, "iteratePredicate",
                            MethodType.methodType(boolean.class, Iterator.class));
                case MH_iterateNext:
                    return IMPL_LOOKUP.findStatic(MethodHandleImpl.class, "iterateNext",
                            MethodType.methodType(Object.class, Iterator.class));
                case MH_Array_newInstance:
                    return IMPL_LOOKUP.findStatic(Array.class, "newInstance",
                            MethodType.methodType(Object.class, Class.class, int.class));
                case MH_VarHandles_handleCheckedExceptions:
                    return IMPL_LOOKUP.findStatic(VarHandles.class, "handleCheckedExceptions",
                            MethodType.methodType(void.class, Throwable.class));
            }
        } catch (ReflectiveOperationException ex) {
            throw newInternalError(ex);
        }
        throw newInternalError("Unknown function index: " + idx);
    }
}<|MERGE_RESOLUTION|>--- conflicted
+++ resolved
@@ -1581,6 +1581,11 @@
             }
 
             @Override
+            public void ensureCustomized(MethodHandle mh) {
+                mh.customize();
+            }
+
+            @Override
             public VarHandle memoryAccessVarHandle(Class<?> carrier, boolean skipAlignmentMaskCheck, long alignmentMask,
                                                    ByteOrder order) {
                 return VarHandles.makeMemoryAddressViewHandle(carrier, skipAlignmentMaskCheck, alignmentMask, order);
@@ -1621,12 +1626,6 @@
                 return VarHandles.insertCoordinates(target, pos, values);
             }
 
-<<<<<<< HEAD
-            @Override
-            public Class<?>[] exceptionTypes(MethodHandle handle) {
-                return VarHandles.exceptionTypes(handle);
-            }
-=======
 
             @Override
             public MethodHandle unreflectConstructor(Constructor<?> ctor) throws IllegalAccessException {
@@ -1668,7 +1667,10 @@
                 return caller.makeHiddenClassDefiner(name, bytes, Set.of()).defineClassAsLookup(initialize, classData);
             }
 
->>>>>>> 5bb1992b
+            @Override
+            public Class<?>[] exceptionTypes(MethodHandle handle) {
+                return VarHandles.exceptionTypes(handle);
+            }
         });
     }
 
@@ -2275,16 +2277,16 @@
 
     // Indexes into constant method handles:
     static final int
-            MH_cast                               = 0,
-            MH_selectAlternative                  = 1,
-            MH_countedLoopPred                    = 2,
-            MH_countedLoopStep                    = 3,
-            MH_initIterator                       = 4,
-            MH_iteratePred                        = 5,
-            MH_iterateNext                        = 6,
-            MH_Array_newInstance                  = 7,
+            MH_cast                  =              0,
+            MH_selectAlternative     =              1,
+            MH_countedLoopPred       =              2,
+            MH_countedLoopStep       =              3,
+            MH_initIterator          =              4,
+            MH_iteratePred           =              5,
+            MH_iterateNext           =              6,
+            MH_Array_newInstance     =              7,
             MH_VarHandles_handleCheckedExceptions = 8,
-            MH_LIMIT                              = 9;
+            MH_LIMIT                 =              9;
 
     static MethodHandle getConstantHandle(int idx) {
         MethodHandle handle = HANDLES[idx];
